# -*- coding: utf-8 -*-
import setuptools
import sys

short_description = 'Python library for interacting with the Amazon MWS API'

try:
    from pypandoc import convert
    long_description = convert("README.md", 'rst')
except (ImportError, OSError):  # either pypandoc or pandoc isn't installed
    long_description = "See README.md"

requires = [
    'requests',
],
extras_require = {
    ":python_version<'3.4'": ['enum34'],
}

# Fix for old setuptools versions.
# (Copied from source of the flake8 package)
if int(setuptools.__version__.split('.')[0]) < 18:
    extras_require = {}
    if sys.version_info < (3, 4):
        requires.append('enum34')

setuptools.setup(
    name='mws',
<<<<<<< HEAD
    version='1.0.1dev10',
=======
    version='1.0.0dev11',
>>>>>>> 0300af9a
    maintainer="James Hiew",
    maintainer_email="james@hiew.net",
    url="http://github.com/jameshiew/mws",
    description=short_description,
    long_description=long_description,
    packages=['mws', 'mws.apis'],
    install_requires=requires,
    extras_require=extras_require,
    classifiers=[
        'Development Status :: 2 - Pre-Alpha',
        'Environment :: Web Environment',
        'Intended Audience :: Developers',
        'License :: OSI Approved :: BSD License',
        'Operating System :: OS Independent',
        'Programming Language :: Python',
        'Topic :: Internet :: WWW/HTTP :: Dynamic Content',
        'Topic :: Software Development',
        'Topic :: Software Development :: Libraries :: Application Frameworks',
        'Programming Language :: Python :: 2',
        'Programming Language :: Python :: 2.7',
        'Programming Language :: Python :: 3',
        'Programming Language :: Python :: 3.3',
        'Programming Language :: Python :: 3.4',
        'Programming Language :: Python :: 3.5',
        'Programming Language :: Python :: 3.6',
    ],
    platforms=['OS Independent'],
    license='Unlicense',
    include_package_data=True,
    zip_safe=False,
)<|MERGE_RESOLUTION|>--- conflicted
+++ resolved
@@ -26,11 +26,7 @@
 
 setuptools.setup(
     name='mws',
-<<<<<<< HEAD
-    version='1.0.1dev10',
-=======
-    version='1.0.0dev11',
->>>>>>> 0300af9a
+    version='1.0.0dev12',
     maintainer="James Hiew",
     maintainer_email="james@hiew.net",
     url="http://github.com/jameshiew/mws",
