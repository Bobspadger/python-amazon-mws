# -*- coding: utf-8 -*-
"""
Main module for python-amazon-mws package.
"""

from __future__ import absolute_import

import base64
import datetime
import hashlib
import hmac
import re
import warnings
from zipfile import ZipFile
from io import BytesIO

from requests import request
from requests.exceptions import HTTPError
from enum import Enum

from . import utils

try:
    from urllib.parse import quote
except ImportError:
    from urllib import quote
from xml.etree.ElementTree import ParseError as XMLError


__version__ = '1.0.0dev11'


class Marketplaces(Enum):
    """
    Format: Country code: endpoint, marketplace_id.
    """
    AU = ('https://mws.amazonservices.com.au', 'A39IBJ37TRP1C6')
    BR = ('https://mws.amazonservices.com', 'A2Q3Y263D00KWC')
    CA = ('https://mws.amazonservices.ca', 'A2EUQ1WTGCTBG2')
    CN = ('https://mws.amazonservices.com.cn', 'AAHKV2X7AFYLW')
    DE = ('https://mws-eu.amazonservices.com', 'A1PA6795UKMFR9')
    ES = ('https://mws-eu.amazonservices.com', 'A1RKKUPIHCS9HS')
    FR = ('https://mws-eu.amazonservices.com', 'A13V1IB3VIYZZH')
    IN = ('https://mws.amazonservices.in', 'A21TJRUUN4KGV')
    IT = ('https://mws-eu.amazonservices.com', 'APJ6JRA9NG5V4')
    JP = ('https://mws.amazonservices.jp', 'A1VC38T7YXB528')
    MX = ('https://mws.amazonservices.com.mx', 'A1AM78C64UM0Y8')
    UK = ('https://mws-eu.amazonservices.com', 'A1F83G8C2ARO7P')
    US = ('https://mws.amazonservices.com', 'ATVPDKIKX0DER')

    def __init__(self, endpoint, marketplace_id):
        """Easy dot access like: Marketplaces.endpoint ."""
        self.endpoint = endpoint
        self.marketplace_id = marketplace_id


class MWSError(Exception):
    """
    Main MWS Exception class
    """
    # Allows quick access to the response object.
    # Do not rely on this attribute, always check if its not None.
    response = None


def calc_request_description(params):
    """
    Returns a flatted string with the request description, built from the params dict.
    Entries are escaped with urllib quote method, formatted as "key=value", and joined with "&".
    """
    """
    Builds the request description as a single string from the set of params.

    Each key-value pair takes the form "key=value"
    Sets of "key=value" pairs are joined by "&".
    Keys should appear in alphabetical order in the result string.

    Example:
      params = {'foo': 1, 'bar': 4, 'baz': 'potato'}
    Returns:
      "bar=4&baz=potato&foo=1"
    """
    description_items = []
    for item in sorted(params.keys()):
        encoded_val = params[item]
        description_items.append('{}={}'.format(item, encoded_val))
    return '&'.join(description_items)


def clean_params(params):
    """Input cleanup and prevent a lot of common input mistakes."""
    # silently remove parameter where values are empty
    params = {k: v for k, v in params.items() if v}

    params_enc = dict()
    for key, value in params.items():
        if isinstance(value, (dict, list, set, tuple)):
<<<<<<< HEAD
            message = 'expected string or datetime datatype, got {},' \
                      'for key {} and value {}'.format(
                type(value), key, str(value))
=======
            message = 'expected string or datetime datatype, got {},'\
                'for key {} and value {}'.format(
                    type(value), key, str(value))
>>>>>>> ac211117
            raise MWSError(message)
        if isinstance(value, (datetime.datetime, datetime.date)):
            value = value.isoformat()
        if isinstance(value, bool):
            value = str(value).lower()
        value = str(value)

        params_enc[key] = quote(value, safe='-_.~')
    return params_enc
<<<<<<< HEAD
=======

>>>>>>> ac211117

def remove_namespace(xml):
    """
    Strips the namespace from XML document contained in a string.
    Returns the stripped string.
    """
    regex = re.compile(' xmlns(:ns2)?="[^"]+"|(ns2:)|(xml:)')
    return regex.sub('', xml)


class DictWrapper(object):
    """
    Main class that converts XML data to a parsed response object as a tree of ObjectDicts,
    stored in the .parsed property.
    """
    # TODO create a base class for DictWrapper and DataWrapper with all the keys we expect in responses.
    # This will make it easier to use either class in place of each other.
    # Either this, or pile everything into DataWrapper and make it able to handle all cases.

    def __init__(self, xml, rootkey=None):
        self.original = xml
        self.response = None
        self._rootkey = rootkey
        self._mydict = utils.XML2Dict().fromstring(remove_namespace(xml))
        self._response_dict = self._mydict.get(list(self._mydict.keys())[0], self._mydict)

    @property
    def parsed(self):
        """
        Provides access to the parsed contents of an XML response as a tree of ObjectDicts.
        """
        if self._rootkey:
            return self._response_dict.get(self._rootkey, self._response_dict)
        return self._response_dict


class DataWrapper(object):
    """
    Text wrapper in charge of validating the hash sent by Amazon.
    """

    def __init__(self, data, headers):
        self.original = data
        self.response = None
        self.headers = headers
        if 'content-md5' in self.headers:
            hash_ = utils.calc_md5(self.original)
            if self.headers['content-md5'].encode() != hash_:
                raise MWSError("Wrong Content length, maybe amazon error...")

    @property
    def parsed(self):
        """
        Similar to the `parsed` property of DictWrapper, this provides a similar interface for a data response
        that could not be parsed as XML.
        """
        return self.original

    """
    To return an unzipped file object based on the content type"
    """
    @property
    def unzipped(self):
        """
        If the response is comprised of a zip file, returns a ZipFile object of those file contents.

        Otherwise, returns None.
        """
        if self.headers['content-type'] == 'application/zip':
            try:
                with ZipFile(BytesIO(self.original)) as unzipped_fileobj:
                    # unzipped the zip file contents
                    unzipped_fileobj.extractall()
                    # return original zip file object to the user
                    return unzipped_fileobj
            except Exception as exc:
                raise MWSError(str(exc))
        return None  # 'The response is not a zipped file.'


class MWS(object):
    """
    Base Amazon API class
    """
    # This is used to post/get to the different uris used by amazon per api
    # ie. /Orders/2011-01-01
    # All subclasses must define their own URI only if needed
    URI = "/"

    # The API version varies in most amazon APIs
    VERSION = "2009-01-01"

    # There seem to be some xml namespace issues. therefore every api subclass
    # is recommended to define its namespace, so that it can be referenced
    # like so AmazonAPISubclass.NAMESPACE.
    # For more information see http://stackoverflow.com/a/8719461/389453
    NAMESPACE = ''

    # In here we name each of the operations available to the subclass
    # that have 'ByNextToken' operations associated with them.
    # If the Operation is not listed here, self.action_by_next_token
    # will raise an error.
    NEXT_TOKEN_OPERATIONS = []

    # Some APIs are available only to either a "Merchant" or "Seller"
    # the type of account needs to be sent in every call to the amazon MWS.
    # This constant defines the exact name of the parameter Amazon expects
    # for the specific API being used.
    # All subclasses need to define this if they require another account type
    # like "Merchant" in which case you define it like so.
    # ACCOUNT_TYPE = "Merchant"
    # Which is the name of the parameter for that specific account type.

    # For using proxy you need to init this class with one more parameter proxies. It must look like 'ip_address:port'
    # if proxy without auth and 'login:password@ip_address:port' if proxy with auth

    ACCOUNT_TYPE = "SellerId"

    def __init__(self, access_key, secret_key, account_id,
                 region='US', uri='', version='', auth_token='', proxy=None):
        self.access_key = access_key
        self.secret_key = secret_key
        self.account_id = account_id
        self.auth_token = auth_token
        self.version = version or self.VERSION
        self.uri = uri or self.URI
        self.proxy = proxy

        # * TESTING FLAGS * #
        self._test_request_params = False

        if region in Marketplaces.__members__:
            self.domain = Marketplaces[region].endpoint
        else:
            error_msg = 'Incorrect region supplied: {region}. ' \
                'Must be one of the following: {regions}'.format(
                    region=region,
                    regions=', '.join(Marketplaces.__members__.keys()),
                )
            raise MWSError(error_msg)

    def get_default_params(self):
        """
        Get the parameters required in all MWS requests
        """
        params = {
            'AWSAccessKeyId': self.access_key,
            self.ACCOUNT_TYPE: self.account_id,
            'SignatureVersion': '2',
            'Timestamp': utils.get_utc_timestamp(),
            'Version': self.version,
            'SignatureMethod': 'HmacSHA256',
        }
        if self.auth_token:
            params['MWSAuthToken'] = self.auth_token
        # TODO current tests only check for auth_token being set.
        # need a branch test to check for auth_token being skipped (no key present)
        return params

    def make_request(self, extra_data, method="GET", **kwargs):
        """
        Make request to Amazon MWS API with these parameters
        """
        params = self.get_default_params()
        proxies = self.get_proxies()
        params.update(extra_data)
        params = clean_params(params)

        if self._test_request_params:
            # Testing method: return the params from this request before the request is made.
            return params
        # TODO: All current testing stops here. More branches needed.

        request_description = calc_request_description(params)
        signature = self.calc_signature(method, request_description)
        url = "{domain}{uri}?{description}&Signature={signature}".format(
            domain=self.domain,
            uri=self.uri,
            description=request_description,
            signature=quote(signature),
        )
        headers = {'User-Agent': 'python-amazon-mws/{} (Language=Python)'.format(__version__)}
        headers.update(kwargs.get('extra_headers', {}))

        try:
            # Some might wonder as to why i don't pass the params dict as the params argument to request.
            # My answer is, here i have to get the url parsed string of params in order to sign it, so
            # if i pass the params dict as params to request, request will repeat that step because it will need
            # to convert the dict to a url parsed string, so why do it twice if i can just pass the full url :).
            response = request(method, url, data=kwargs.get(
                'body', ''), headers=headers, proxies=proxies, timeout=kwargs.get('timeout', 300))
            response.raise_for_status()
            # When retrieving data from the response object,
            # be aware that response.content returns the content in bytes while response.text calls
            # response.content and converts it to unicode.

            data = response.content
            # I do not check the headers to decide which content structure to server simply because sometimes
            # Amazon's MWS API returns XML error responses with "text/plain" as the Content-Type.
            rootkey = kwargs.get('rootkey', extra_data.get("Action") + "Result")
            try:
                try:
                    parsed_response = DictWrapper(data, rootkey)
                except TypeError:  # raised when using Python 3 and trying to remove_namespace()
                    # When we got CSV as result, we will got error on this
                    parsed_response = DictWrapper(response.text, rootkey)

            except XMLError:
                parsed_response = DataWrapper(data, response.headers)

        except HTTPError as exc:
            error = MWSError(str(exc.response.text))
            error.response = exc.response
            raise error

        # Store the response object in the parsed_response for quick access
        parsed_response.response = response
        return parsed_response

    def get_proxies(self):
        proxies = {"http": None, "https": None}
        if self.proxy:
            # TODO need test to enter here
            proxies = {
                "http": "http://{}".format(self.proxy),
                "https": "https://{}".format(self.proxy),
            }
        return proxies

    def get_service_status(self):
        """
        Returns a GREEN, GREEN_I, YELLOW or RED status.
        Depending on the status/availability of the API its being called from.
        """
        return self.make_request(extra_data=dict(Action='GetServiceStatus'))

    def action_by_next_token(self, action, next_token):
        """
        Run a '...ByNextToken' action for the given action.
        If the action is not listed in self.NEXT_TOKEN_OPERATIONS, MWSError is raised.
        Action is expected NOT to include 'ByNextToken'
        at the end of its name for this call: function will add that by itself.
        """
        if action not in self.NEXT_TOKEN_OPERATIONS:
            # TODO Would like a test entering here.
            # Requires a dummy API class to be written that will trigger it.
            raise MWSError((
                "{} action not listed in this API's NEXT_TOKEN_OPERATIONS. "
                "Please refer to documentation."
            ).format(action))

        action = '{}ByNextToken'.format(action)

        data = {
            'Action': action,
            'NextToken': next_token,
        }
        return self.make_request(data, method="POST")

    def calc_signature(self, method, request_description):
        """
        Calculate MWS signature to interface with Amazon

        Args:
            method (str)
            request_description (str)
        """
        sig_data = '\n'.join([
            method,
            self.domain.replace('https://', '').lower(),
            self.uri,
            request_description
        ])
        return base64.b64encode(hmac.new(self.secret_key.encode(), sig_data.encode(), hashlib.sha256).digest())

    def enumerate_param(self, param, values):
        """
        DEPRECATED.
        Please use `utils.enumerate_param` for one param, or
        `utils.enumerate_params` for multiple params.
        """
        # TODO remove in 1.0 release.
        # No tests needed.
        warnings.warn((
            "Please use `utils.enumerate_param` for one param, or "
            "`utils.enumerate_params` for multiple params."
        ), DeprecationWarning)
        return utils.enumerate_param(param, values)<|MERGE_RESOLUTION|>--- conflicted
+++ resolved
@@ -95,15 +95,9 @@
     params_enc = dict()
     for key, value in params.items():
         if isinstance(value, (dict, list, set, tuple)):
-<<<<<<< HEAD
-            message = 'expected string or datetime datatype, got {},' \
-                      'for key {} and value {}'.format(
-                type(value), key, str(value))
-=======
             message = 'expected string or datetime datatype, got {},'\
                 'for key {} and value {}'.format(
                     type(value), key, str(value))
->>>>>>> ac211117
             raise MWSError(message)
         if isinstance(value, (datetime.datetime, datetime.date)):
             value = value.isoformat()
@@ -113,10 +107,7 @@
 
         params_enc[key] = quote(value, safe='-_.~')
     return params_enc
-<<<<<<< HEAD
-=======
-
->>>>>>> ac211117
+
 
 def remove_namespace(xml):
     """
