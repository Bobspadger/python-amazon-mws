# -*- coding: utf-8 -*-
"""
Main module for python-amazon-mws package.
"""
# TODO: Add Subscriptions class
# TODO: Add Merchant Fulfillment class

from __future__ import absolute_import

import base64
import datetime
import hashlib
import hmac
import re
import warnings

from requests import request
from requests.exceptions import HTTPError

from . import utils

try:
    from urllib.parse import quote
except ImportError:
    from urllib import quote
try:
    from xml.etree.ElementTree import ParseError as XMLError
except ImportError:
    from xml.parsers.expat import ExpatError as XMLError


<<<<<<< HEAD
__all__ = [
    'Feeds',
    'Finances',
    'InboundShipments',
    'Inventory',
    'MWSError',
    'Orders',
    'Products',
    'Recommendations',
    'Reports',
    'Sellers',
    'MerchantFulfillment',
]
=======
__version__ = '1.0.0dev0'
>>>>>>> eed7bc5f

# See https://images-na.ssl-images-amazon.com/images/G/01/mwsportal/doc/en_US/bde/MWSDeveloperGuide._V357736853_.pdf
# page 8
# for a list of the end points and marketplace IDs

MARKETPLACES = {
    "CA": "https://mws.amazonservices.ca",  # A2EUQ1WTGCTBG2
    "US": "https://mws.amazonservices.com",  # ATVPDKIKX0DER",
    "DE": "https://mws-eu.amazonservices.com",  # A1PA6795UKMFR9
    "ES": "https://mws-eu.amazonservices.com",  # A1RKKUPIHCS9HS
    "FR": "https://mws-eu.amazonservices.com",  # A13V1IB3VIYZZH
    "IN": "https://mws.amazonservices.in",  # A21TJRUUN4KGV
    "IT": "https://mws-eu.amazonservices.com",  # APJ6JRA9NG5V4
    "UK": "https://mws-eu.amazonservices.com",  # A1F83G8C2ARO7P
    "JP": "https://mws.amazonservices.jp",  # A1VC38T7YXB528
    "CN": "https://mws.amazonservices.com.cn",  # AAHKV2X7AFYLW
    "MX": "https://mws.amazonservices.com.mx",  # A1AM78C64UM0Y8
}


class MWSError(Exception):
    """
    Main MWS Exception class
    """
    # Allows quick access to the response object.
    # Do not rely on this attribute, always check if its not None.
    response = None


def calc_request_description(params):
    """
    Returns a flatted string with the request description, built from the params dict.
    Entries are escaped with urllib quote method, formatted as "key=value", and joined with "&".
    """
<<<<<<< HEAD
    md5_hash = hashlib.md5()
    md5_hash.update(string)
    return base64.b64encode(md5_hash.digest()).strip(b'\n')


def calc_request_description(params):
    """
    Builds the request description as a single string from the set of params.

    Each key-value pair takes the form "key=value"
    Sets of "key=value" pairs are joined by "&".
    Keys should appear in alphabetical order in the result string.

    Example:
      params = {'foo': 1, 'bar': 4, 'baz': 'potato'}
    Returns:
      "bar=4&baz=potato&foo=1"
    """
    description_items = []
    for key, val in params.items():
        encoded_val = quote(str(val), safe='-_.~')
        description_items.append('{}={}'.format(key, encoded_val))
    return '&'.join(sorted(description_items))
=======
    request_description = ''
    for key in sorted(params):
        encoded_value = quote(params[key], safe='-_.~')
        request_description += '&{}={}'.format(key, encoded_value)
    return request_description[1:]  # don't include leading ampersand
>>>>>>> eed7bc5f


def remove_empty(dict_):
    """
    Returns dict_ with all empty values removed.
    """
    return {k: v for k, v in dict_.items() if v}


def remove_namespace(xml):
    """
    Strips the namespace from XML document contained in a string.
    Returns the stripped string.
    """
    regex = re.compile(' xmlns(:ns2)?="[^"]+"|(ns2:)|(xml:)')
    return regex.sub('', xml)


def assert_no_token(token):
    """
    We allow passing a next_token as an argument to request methods that have an associated
    "...ByNextToken" operation. This token should be captured by `utils.next_token_action` and handled
    accordingly, bypassing the original request method.

    If a non-None token propagates to the original method, then something has gone awry.
    This ensures we get notified when/if that happens (which it shouldn't).
    """
    assert token is None, (
        "`next_token` passed to request method. "
        "Should have been parsed by `next_token_action` decorator."
    )


class DictWrapper(object):
    """
    Main class that converts XML data to a parsed response object as a tree of ObjectDicts,
    stored in the .parsed property.
    """
    def __init__(self, xml, rootkey=None):
        self.original = xml
        self.response = None
        self._rootkey = rootkey
        self._mydict = utils.XML2Dict().fromstring(remove_namespace(xml))
        self._response_dict = self._mydict.get(list(self._mydict.keys())[0], self._mydict)

    @property
    def parsed(self):
        """
        Provides access to the parsed contents of an XML response as a tree of ObjectDicts.
        """
        if self._rootkey:
            return self._response_dict.get(self._rootkey)
        return self._response_dict


class DataWrapper(object):
    """
    Text wrapper in charge of validating the hash sent by Amazon.
    """
    def __init__(self, data, header):
        self.original = data
        self.response = None
        if 'content-md5' in header:
            hash_ = utils.calc_md5(self.original)
            if header['content-md5'].encode() != hash_:
                raise MWSError("Wrong Contentlength, maybe amazon error...")

    @property
    def parsed(self):
        """
        Similar to the `parsed` property of DictWrapper, this provides a similar interface for a data response
        that could not be parsed as XML.
        """
        return self.original


class MWS(object):
    """
    Base Amazon API class
    """
    # This is used to post/get to the different uris used by amazon per api
    # ie. /Orders/2011-01-01
    # All subclasses must define their own URI only if needed
    URI = "/"

    # The API version varies in most amazon APIs
    VERSION = "2009-01-01"

    # There seem to be some xml namespace issues. therefore every api subclass
    # is recommended to define its namespace, so that it can be referenced
    # like so AmazonAPISubclass.NAMESPACE.
    # For more information see http://stackoverflow.com/a/8719461/389453
    NAMESPACE = ''

    # In here we name each of the operations available to the subclass
    # that have 'ByNextToken' operations associated with them.
    # If the Operation is not listed here, self.action_by_next_token
    # will raise an error.
    NEXT_TOKEN_OPERATIONS = []

    # Some APIs are available only to either a "Merchant" or "Seller"
    # the type of account needs to be sent in every call to the amazon MWS.
    # This constant defines the exact name of the parameter Amazon expects
    # for the specific API being used.
    # All subclasses need to define this if they require another account type
    # like "Merchant" in which case you define it like so.
    # ACCOUNT_TYPE = "Merchant"
    # Which is the name of the parameter for that specific account type.

    # For using proxy you need to init this class with one more parameter proxies. It must look like 'ip_address:port'
    # if proxy without auth and 'login:password@ip_address:port' if proxy with auth

    ACCOUNT_TYPE = "SellerId"

    def __init__(self, access_key, secret_key, account_id,
                 region='US', domain='', uri="",
<<<<<<< HEAD
                 version="", auth_token="", ):
=======
                 version="", auth_token="", proxy=None):
>>>>>>> eed7bc5f
        self.access_key = access_key
        self.secret_key = secret_key
        self.account_id = account_id
        self.auth_token = auth_token
        self.version = version or self.VERSION
        self.uri = uri or self.URI
        self.proxy = proxy

        # * TESTING FLAGS * #
        self._test_request_params = False

        if domain:
            self.domain = domain
        elif region in MARKETPLACES:
            self.domain = MARKETPLACES[region]
        else:
            error_msg = "Incorrect region supplied ('%(region)s'). Must be one of the following: %(marketplaces)s" % {
                "marketplaces": ', '.join(MARKETPLACES.keys()),
                "region": region,
            }
            raise MWSError(error_msg)

    def get_default_params(self):
        """
        Get the parameters required in all MWS requests
        """
        timestamp = datetime.datetime.utcnow().replace(microsecond=0).isoformat()
        params = {
            'AWSAccessKeyId': self.access_key,
            self.ACCOUNT_TYPE: self.account_id,
            'SignatureVersion': '2',
<<<<<<< HEAD
            'Timestamp': timestamp,
=======
            'Timestamp': utils.get_utc_timestamp(),
>>>>>>> eed7bc5f
            'Version': self.version,
            'SignatureMethod': 'HmacSHA256',
        }
        if self.auth_token:
            params['MWSAuthToken'] = self.auth_token
        return params

    def make_request(self, extra_data, method="GET", **kwargs):
        """
        Make request to Amazon MWS API with these parameters
        """
        # Remove all keys with an empty value because
        # Amazon's MWS does not allow such a thing.
        extra_data = remove_empty(extra_data)

        # convert all Python date/time objects to isoformat
        for key, value in extra_data.items():
            if isinstance(value, (datetime.datetime, datetime.date)):
                extra_data[key] = value.isoformat()

        params = self.get_default_params()
        proxies = self.get_proxies()
        params.update(extra_data)
        if self._test_request_params:
            # Testing method: return the params from this request before the request is made.
            return params

        request_description = calc_request_description(params)
        signature = self.calc_signature(method, request_description)
        url = "{domain}{uri}?{description}&Signature={signature}".format(
            domain=self.domain,
            uri=self.uri,
            description=request_description,
            signature=quote(signature),
        )
        headers = {'User-Agent': 'python-amazon-mws/{} (Language=Python)'.format(__version__)}
        headers.update(kwargs.get('extra_headers', {}))

        try:
            # Some might wonder as to why i don't pass the params dict as the params argument to request.
            # My answer is, here i have to get the url parsed string of params in order to sign it, so
            # if i pass the params dict as params to request, request will repeat that step because it will need
            # to convert the dict to a url parsed string, so why do it twice if i can just pass the full url :).
            response = request(method, url, data=kwargs.get('body', ''), headers=headers, proxies=proxies)
            response.raise_for_status()
            # When retrieving data from the response object,
            # be aware that response.content returns the content in bytes while response.text calls
            # response.content and converts it to unicode.

            data = response.content
            # I do not check the headers to decide which content structure to server simply because sometimes
            # Amazon's MWS API returns XML error responses with "text/plain" as the Content-Type.
            rootkey = kwargs.get('rootkey', extra_data.get("Action") + "Result")
            try:
                try:
                    parsed_response = DictWrapper(data, rootkey)
                except TypeError:  # raised when using Python 3 and trying to remove_namespace()
                    # When we got CSV as result, we will got error on this
                    parsed_response = DictWrapper(response.text, rootkey)

            except XMLError:
                parsed_response = DataWrapper(data, response.headers)

        except HTTPError as exc:
            error = MWSError(str(exc.response.text))
            error.response = exc.response
            raise error

        # Store the response object in the parsed_response for quick access
        parsed_response.response = response
        return parsed_response

    def get_proxies(self):
        proxies = {"http": None, "https": None}
        if self.proxy:
            proxies = {"http": "http://{}".format(self.proxy),
                       "https": "https://{}".format(self.proxy)}
        return proxies

    def get_service_status(self):
        """
        Returns a GREEN, GREEN_I, YELLOW or RED status.
        Depending on the status/availability of the API its being called from.
        """
        return self.make_request(extra_data=dict(Action='GetServiceStatus'))

    def action_by_next_token(self, action, next_token):
        """
        Run a '...ByNextToken' action for the given action.
        If the action is not listed in self.NEXT_TOKEN_OPERATIONS, MWSError is raised.
        Action is expected NOT to include 'ByNextToken'
        at the end of its name for this call: function will add that by itself.
        """
        if action not in self.NEXT_TOKEN_OPERATIONS:
            raise MWSError((
                "{} action not listed in this API's NEXT_TOKEN_OPERATIONS. "
                "Please refer to documentation."
            ).format(action))

        action = '{}ByNextToken'.format(action)

        data = dict(
            Action=action,
            NextToken=next_token
        )
        return self.make_request(data, method="POST")

    def calc_signature(self, method, request_description):
        """
        Calculate MWS signature to interface with Amazon

        Args:
            method (str)
            request_description (str)
        """
        sig_data = '\n'.join([
            method,
            self.domain.replace('https://', '').lower(),
            self.uri,
            request_description
        ])
        return base64.b64encode(hmac.new(self.secret_key.encode(), sig_data.encode(), hashlib.sha256).digest())

    def enumerate_param(self, param, values):
        """
        DEPRECATED.
        Please use `utils.enumerate_param` for one param, or
        `utils.enumerate_params` for multiple params.
        """
        warnings.warn((
            "Please use `utils.enumerate_param` for one param, or "
            "`utils.enumerate_params` for multiple params."
        ), DeprecationWarning)
<<<<<<< HEAD
        return utils.enumerate_param(param, values)


class Feeds(MWS):
    """
    Amazon MWS Feeds API
    See: http://docs.developer.amazonservices.com/en_US/feeds/Feeds_Overview.html
    """
    ACCOUNT_TYPE = "Merchant"

    NEXT_TOKEN_OPERATIONS = [
        'GetFeedSubmissionList',
    ]

    def submit_feed(self, feed, feed_type, marketplaceids=None,
                    content_type="text/xml", purge='false'):
        """
        Uploads a feed ( xml or .tsv ) to the seller's inventory.
        Can be used for creating/updating products on Amazon.
        See: http://docs.developer.amazonservices.com/en_US/feeds/Feeds_SubmitFeed.html
        """
        data = dict(Action='SubmitFeed',
                    FeedType=feed_type,
                    PurgeAndReplace=purge)
        data.update(utils.enumerate_param('MarketplaceIdList.Id.', marketplaceids))
        md5_hash = calc_md5(feed)
        return self.make_request(data, method="POST", body=feed,
                                 extra_headers={'Content-MD5': md5_hash, 'Content-Type': content_type})

    @utils.next_token_action('GetFeedSubmissionList')
    def get_feed_submission_list(self, feedids=None, max_count=None, feedtypes=None,
                                 processingstatuses=None, fromdate=None, todate=None,
                                 next_token=None):
        """
        Returns a list of all feed submissions submitted in the previous 90 days.
        That match the query parameters.
        See: http://docs.developer.amazonservices.com/en_US/feeds/Feeds_GetFeedSubmissionList.html
        """
        assert_no_token(next_token)
        data = dict(Action='GetFeedSubmissionList',
                    MaxCount=max_count,
                    SubmittedFromDate=fromdate,
                    SubmittedToDate=todate)
        data.update(utils.enumerate_param('FeedSubmissionIdList.Id', feedids))
        data.update(utils.enumerate_param('FeedTypeList.Type.', feedtypes))
        data.update(utils.enumerate_param('FeedProcessingStatusList.Status.', processingstatuses))
        return self.make_request(data)

    def get_submission_list_by_next_token(self, token):
        """
        Deprecated.
        Use `get_feed_submission_list(next_token=token)` instead.
        """
        warnings.warn(
            "Use `get_feed_submission_list(next_token=token)` instead.",
            DeprecationWarning,
        )
        return self.get_feed_submission_list(next_token=token)

    def get_feed_submission_count(self, feedtypes=None, processingstatuses=None, fromdate=None, todate=None):
        """
        Returns a count of the feeds submitted, defaulting to previous 90 days.
        See: http://docs.developer.amazonservices.com/en_US/feeds/Feeds_GetFeedSubmissionCount.html
        """
        data = dict(Action='GetFeedSubmissionCount',
                    SubmittedFromDate=fromdate,
                    SubmittedToDate=todate)
        data.update(utils.enumerate_param('FeedTypeList.Type.', feedtypes))
        data.update(utils.enumerate_param('FeedProcessingStatusList.Status.', processingstatuses))
        return self.make_request(data)

    def cancel_feed_submissions(self, feedids=None, feedtypes=None, fromdate=None, todate=None):
        """
        Cancels one or more feed submissions and returns a count of the feed submissions that were canceled.
        See: http://docs.developer.amazonservices.com/en_US/feeds/Feeds_CancelFeedSubmissions.html
        """
        data = dict(Action='CancelFeedSubmissions',
                    SubmittedFromDate=fromdate,
                    SubmittedToDate=todate)
        data.update(utils.enumerate_param('FeedSubmissionIdList.Id.', feedids))
        data.update(utils.enumerate_param('FeedTypeList.Type.', feedtypes))
        return self.make_request(data)

    def get_feed_submission_result(self, feedid):
        """
        Returns the feed processing report and the Content-MD5 header.
        See: http://docs.developer.amazonservices.com/en_US/feeds/Feeds_GetFeedSubmissionResult.html
        """
        data = dict(Action='GetFeedSubmissionResult', FeedSubmissionId=feedid)
        return self.make_request(data, rootkey='Message')


class Reports(MWS):
    """
    Amazon MWS Reports API
    See: http://docs.developer.amazonservices.com/en_US/reports/Reports_Overview.html
    """
    # TODO: add CancelReportRequests -> Reports.cancel_report_requests
    # TODO: add ManageReportSchedule -> Reports.manage_report_schedule
    # TODO: add UpdateReportAcknowledgements -> Reports.update_report_acknowledgements
    ACCOUNT_TYPE = "Merchant"
    NEXT_TOKEN_OPERATIONS = [
        'GetReportRequestList',
        'GetReportScheduleList',
    ]

    # * REPORTS * #

    def get_report(self, report_id):
        """
        Returns the contents of a report and the Content-MD5 header for the returned report body.
        See: http://docs.developer.amazonservices.com/en_US/reports/Reports_GetReport.html
        """
        data = dict(Action='GetReport', ReportId=report_id)
        return self.make_request(data)

    def get_report_count(self, report_types=(), acknowledged=None, fromdate=None, todate=None):
        """
        Returns a count of the reports, created in the previous 90 days,
        with a status of _DONE_ and that are available for download.
        See: http://docs.developer.amazonservices.com/en_US/reports/Reports_GetReportCount.html
        """
        data = dict(Action='GetReportCount',
                    Acknowledged=acknowledged,
                    AvailableFromDate=fromdate,
                    AvailableToDate=todate)
        data.update(utils.enumerate_param('ReportTypeList.Type.', report_types))
        return self.make_request(data)

    @utils.next_token_action('GetReportList')
    def get_report_list(self, requestids=(), max_count=None, types=(), acknowledged=None,
                        fromdate=None, todate=None, next_token=None):
        """
        Returns a list of reports that were created, defaulting to the previous 90 days.
        See: http://docs.developer.amazonservices.com/en_US/reports/Reports_GetReportList.html

        Pass `next_token` to send a GetReportListByNextToken request.
        """
        assert_no_token(next_token)
        data = dict(Action='GetReportList',
                    Acknowledged=acknowledged,
                    AvailableFromDate=fromdate,
                    AvailableToDate=todate,
                    MaxCount=max_count)
        data.update(utils.enumerate_param('ReportRequestIdList.Id.', requestids))
        data.update(utils.enumerate_param('ReportTypeList.Type.', types))
        return self.make_request(data)

    def get_report_list_by_next_token(self, token):
        """
        Deprecated.
        Use `get_report_list(next_token=token)` instead.
        """
        warnings.warn(
            "Use `get_report_list(next_token=token)` instead.",
            DeprecationWarning,
        )
        return self.get_report_list(next_token=token)

    def get_report_request_count(self, report_types=(), processingstatuses=(),
                                 fromdate=None, todate=None):
        """
        Returns a count of report requests that have been submitted to Amazon MWS for processing.
        See: http://docs.developer.amazonservices.com/en_US/reports/Reports_GetReportRequestCount.html
        """
        data = dict(Action='GetReportRequestCount',
                    RequestedFromDate=fromdate,
                    RequestedToDate=todate)
        data.update(utils.enumerate_param('ReportTypeList.Type.', report_types))
        data.update(utils.enumerate_param('ReportProcessingStatusList.Status.', processingstatuses))
        return self.make_request(data)

    @utils.next_token_action('GetReportRequestList')
    def get_report_request_list(self, requestids=(), types=(), processingstatuses=(),
                                max_count=None, fromdate=None, todate=None, next_token=None):
        """
        Returns a list of report requests that you can use to get the ReportRequestId for a report.
        See: http://docs.developer.amazonservices.com/en_US/reports/Reports_GetReportRequestList.html

        Pass `next_token` to send a GetReportRequestListByNextToken request.
        """
        assert_no_token(next_token)
        data = dict(Action='GetReportRequestList',
                    MaxCount=max_count,
                    RequestedFromDate=fromdate,
                    RequestedToDate=todate)
        data.update(utils.enumerate_param('ReportRequestIdList.Id.', requestids))
        data.update(utils.enumerate_param('ReportTypeList.Type.', types))
        data.update(utils.enumerate_param('ReportProcessingStatusList.Status.', processingstatuses))
        return self.make_request(data)

    def get_report_request_list_by_next_token(self, token):
        """
        Deprecated.
        Use `get_report_request_list(next_token=token)` instead.
        """
        warnings.warn(
            "Use `get_report_request_list(next_token=token)` instead.",
            DeprecationWarning,
        )
        return self.get_report_request_list(next_token=token)

    def request_report(self, report_type, start_date=None, end_date=None, marketplaceids=()):
        """
        Creates a report request and submits the request to Amazon MWS.
        See: http://docs.developer.amazonservices.com/en_US/reports/Reports_RequestReport.html
        """
        data = dict(Action='RequestReport',
                    ReportType=report_type,
                    StartDate=start_date,
                    EndDate=end_date)
        data.update(utils.enumerate_param('MarketplaceIdList.Id.', marketplaceids))
        return self.make_request(data)

    # * ReportSchedule * #

    @utils.next_token_action('GetReportScheduleList')
    def get_report_schedule_list(self, types=(), next_token=None):
        """
        Returns a list of order report requests that are scheduled to be submitted
        to Amazon MWS for processing.
        See: http://docs.developer.amazonservices.com/en_US/reports/Reports_GetReportScheduleList.html

        Pass `next_token` to send a GetReportScheduleListByNextToken request.
        """
        assert_no_token(next_token)
        data = dict(Action='GetReportScheduleList')
        data.update(utils.enumerate_param('ReportTypeList.Type.', types))
        return self.make_request(data)

    def get_report_schedule_count(self, types=()):
        """
        Returns a count of order report requests that are scheduled to be submitted to Amazon MWS.
        See: http://docs.developer.amazonservices.com/en_US/reports/Reports_GetReportScheduleCount.html
        """
        data = dict(Action='GetReportScheduleCount')
        data.update(utils.enumerate_param('ReportTypeList.Type.', types))
        return self.make_request(data)


class Orders(MWS):
    """
    Amazon Orders API
    See: http://docs.developer.amazonservices.com/en_US/orders-2013-09-01/Orders_Overview.html
    """
    URI = "/Orders/2013-09-01"
    VERSION = "2013-09-01"
    NAMESPACE = '{https://mws.amazonservices.com/Orders/2013-09-01}'
    NEXT_TOKEN_OPERATIONS = [
        'ListOrders',
        'ListOrderItems',
    ]

    @utils.next_token_action('ListOrders')
    def list_orders(self, marketplaceids=None, created_after=None, created_before=None,
                    lastupdatedafter=None, lastupdatedbefore=None, orderstatus=(),
                    fulfillment_channels=(), payment_methods=(), buyer_email=None,
                    seller_orderid=None, max_results='100', next_token=None):
        """
        Returns orders created or updated during a time frame that you specify.
        See: http://docs.developer.amazonservices.com/en_US/orders-2013-09-01/Orders_ListOrders.html

        Pass `next_token` to send a ListOrdersByNextToken request.
        """
        assert_no_token(next_token)
        data = dict(Action='ListOrders',
                    CreatedAfter=created_after,
                    CreatedBefore=created_before,
                    LastUpdatedAfter=lastupdatedafter,
                    LastUpdatedBefore=lastupdatedbefore,
                    BuyerEmail=buyer_email,
                    SellerOrderId=seller_orderid,
                    MaxResultsPerPage=max_results)
        data.update(utils.enumerate_param('OrderStatus.Status.', orderstatus))
        data.update(utils.enumerate_param('MarketplaceId.Id.', marketplaceids))
        data.update(utils.enumerate_param('FulfillmentChannel.Channel.', fulfillment_channels))
        data.update(utils.enumerate_param('PaymentMethod.Method.', payment_methods))
        return self.make_request(data)

    def list_orders_by_next_token(self, token):
        """
        Deprecated.
        Use `list_orders(next_token=token)` instead.
        """
        warnings.warn(
            "Use `list_orders(next_token=token)` instead.",
            DeprecationWarning,
        )
        return self.list_orders(next_token=token)

    def get_order(self, amazon_order_ids):
        """
        Returns orders based on the AmazonOrderId values that you specify.
        See: http://docs.developer.amazonservices.com/en_US/orders-2013-09-01/Orders_GetOrder.html
        """
        data = dict(Action='GetOrder')
        data.update(utils.enumerate_param('AmazonOrderId.Id.', amazon_order_ids))
        return self.make_request(data)

    @utils.next_token_action('ListOrderItems')
    def list_order_items(self, amazon_order_id=None, next_token=None):
        """
        Returns order items based on the AmazonOrderId that you specify.
        See: http://docs.developer.amazonservices.com/en_US/orders-2013-09-01/Orders_ListOrderItems.html

        Pass `next_token` to send a ListOrderItemsByNextToken request
        """
        assert_no_token(next_token)
        data = dict(Action='ListOrderItems', AmazonOrderId=amazon_order_id)
        return self.make_request(data)

    def list_order_items_by_next_token(self, token):
        """
        Deprecated.
        Use `list_order_items(next_token=token)` instead.
        """
        warnings.warn(
            "Use `list_order_items(next_token=token)` instead.",
            DeprecationWarning,
        )
        return self.list_order_items(next_token=token)


class Products(MWS):
    """
    Amazon MWS Products API
    See: http://docs.developer.amazonservices.com/en_US/products/Products_Overview.html
    """
    # TODO: add GetMyFeesEstimate -> Products.get_my_fees_estimate
    URI = '/Products/2011-10-01'
    VERSION = '2011-10-01'
    NAMESPACE = '{http://mws.amazonservices.com/schema/Products/2011-10-01}'
    # NEXT_TOKEN_OPERATIONS = []

    def list_matching_products(self, marketplaceid, query, contextid=None):
        """
        Returns a list of products and their attributes, ordered by
        relevancy, based on a search query that you specify.
        Your search query can be a phrase that describes the product
        or it can be a product identifier such as a UPC, EAN, ISBN, or JAN.
        See: http://docs.developer.amazonservices.com/en_US/products/Products_ListMatchingProducts.html
        """
        data = dict(Action='ListMatchingProducts',
                    MarketplaceId=marketplaceid,
                    Query=query,
                    QueryContextId=contextid)
        return self.make_request(data)

    def get_matching_product(self, marketplaceid, asins):
        """
        Returns a list of products and their attributes, based on a list of
        ASIN values that you specify.
        See: http://docs.developer.amazonservices.com/en_US/products/Products_GetMatchingProduct.html
        """
        data = dict(Action='GetMatchingProduct', MarketplaceId=marketplaceid)
        data.update(utils.enumerate_param('ASINList.ASIN.', asins))
        return self.make_request(data)

    def get_matching_product_for_id(self, marketplaceid, type_, ids):
        """
        Returns a list of products and their attributes, based on a list of
        product identifier values (ASIN, SellerSKU, UPC, EAN, ISBN, GCID  and JAN)
        The identifier type is case sensitive.
        See: http://docs.developer.amazonservices.com/en_US/products/Products_GetMatchingProductForId.html
        """
        data = dict(Action='GetMatchingProductForId',
                    MarketplaceId=marketplaceid,
                    IdType=type_)

        data.update(utils.enumerate_param('IdList.Id.', ids))
        return self.make_request(data)

    def get_competitive_pricing_for_sku(self, marketplaceid, skus):
        """
        Returns the current competitive pricing of a product,
        based on the SellerSKU and MarketplaceId that you specify.
        See: http://docs.developer.amazonservices.com/en_US/products/Products_GetCompetitivePricingForSKU.html
        """
        data = dict(Action='GetCompetitivePricingForSKU', MarketplaceId=marketplaceid)
        data.update(utils.enumerate_param('SellerSKUList.SellerSKU.', skus))
        return self.make_request(data)

    def get_competitive_pricing_for_asin(self, marketplaceid, asins):
        """
        Returns the current competitive pricing of a product,
        based on the ASIN and MarketplaceId that you specify.
        See: http://docs.developer.amazonservices.com/en_US/products/Products_GetCompetitivePricingForASIN.html
        """
        data = dict(Action='GetCompetitivePricingForASIN', MarketplaceId=marketplaceid)
        data.update(utils.enumerate_param('ASINList.ASIN.', asins))
        return self.make_request(data)

    def get_lowest_offer_listings_for_sku(self, marketplaceid, skus, condition="Any", excludeme="False"):
        """
        Returns pricing information for the lowest-price active offer listings
        for up to 20 products, based on SellerSKU.
        See: http://docs.developer.amazonservices.com/en_US/products/Products_GetLowestOfferListingsForSKU.html
        """
        data = dict(Action='GetLowestOfferListingsForSKU',
                    MarketplaceId=marketplaceid,
                    ItemCondition=condition,
                    ExcludeMe=excludeme)
        data.update(utils.enumerate_param('SellerSKUList.SellerSKU.', skus))
        return self.make_request(data)

    def get_lowest_offer_listings_for_asin(self, marketplaceid, asins, condition="Any", excludeme="False"):
        """
        Returns pricing information for the lowest-price active offer listings
        for up to 20 products, based on ASIN.
        See: http://docs.developer.amazonservices.com/en_US/products/Products_GetLowestOfferListingsForASIN.html
        """
        data = dict(Action='GetLowestOfferListingsForASIN',
                    MarketplaceId=marketplaceid,
                    ItemCondition=condition,
                    ExcludeMe=excludeme)
        data.update(utils.enumerate_param('ASINList.ASIN.', asins))
        return self.make_request(data)

    def get_lowest_priced_offers_for_sku(self, marketplaceid, sku, condition="New", excludeme="False"):
        """
        Returns lowest priced offers for a single product, based on SellerSKU.
        See: http://docs.developer.amazonservices.com/en_US/products/Products_GetLowestPricedOffersForSKU.html
        """
        data = dict(Action='GetLowestPricedOffersForSKU',
                    MarketplaceId=marketplaceid,
                    SellerSKU=sku,
                    ItemCondition=condition,
                    ExcludeMe=excludeme)
        return self.make_request(data)

    def get_lowest_priced_offers_for_asin(self, marketplaceid, asin, condition="New", excludeme="False"):
        """
        Returns lowest priced offers for a single product, based on ASIN.
        See: http://docs.developer.amazonservices.com/en_US/products/Products_GetLowestPricedOffersForASIN.html
        """
        data = dict(Action='GetLowestPricedOffersForASIN',
                    MarketplaceId=marketplaceid,
                    ASIN=asin,
                    ItemCondition=condition,
                    ExcludeMe=excludeme)
        return self.make_request(data)

    def get_product_categories_for_sku(self, marketplaceid, sku):
        """
        Returns the parent product categories that a product belongs to, based on SellerSKU.
        See: http://docs.developer.amazonservices.com/en_US/products/Products_GetProductCategoriesForSKU.html
        """
        data = dict(Action='GetProductCategoriesForSKU',
                    MarketplaceId=marketplaceid,
                    SellerSKU=sku)
        return self.make_request(data)

    def get_product_categories_for_asin(self, marketplaceid, asin):
        """
        Returns the parent product categories that a product belongs to, based on ASIN.
        See: http://docs.developer.amazonservices.com/en_US/products/Products_GetProductCategoriesForASIN.html
        """
        data = dict(Action='GetProductCategoriesForASIN',
                    MarketplaceId=marketplaceid,
                    ASIN=asin)
        return self.make_request(data)

    def get_my_price_for_sku(self, marketplaceid, skus, condition=None):
        """
        Returns pricing information for your own offer listings, based on SellerSKU.
        See: http://docs.developer.amazonservices.com/en_US/products/Products_GetMyPriceForSKU.html
        """
        data = dict(Action='GetMyPriceForSKU',
                    MarketplaceId=marketplaceid,
                    ItemCondition=condition)
        data.update(utils.enumerate_param('SellerSKUList.SellerSKU.', skus))
        return self.make_request(data)

    def get_my_price_for_asin(self, marketplaceid, asins, condition=None):
        """
        Returns pricing information for your own offer listings, based on ASIN.
        See: http://docs.developer.amazonservices.com/en_US/products/Products_GetMyPriceForASIN.html
        """
        data = dict(Action='GetMyPriceForASIN',
                    MarketplaceId=marketplaceid,
                    ItemCondition=condition)
        data.update(utils.enumerate_param('ASINList.ASIN.', asins))
        return self.make_request(data)


class Sellers(MWS):
    """
    Amazon MWS Sellers API
    See: http://docs.developer.amazonservices.com/en_US/sellers/Sellers_Overview.html
    """
    URI = '/Sellers/2011-07-01'
    VERSION = '2011-07-01'
    NAMESPACE = '{http://mws.amazonservices.com/schema/Sellers/2011-07-01}'
    NEXT_TOKEN_OPERATIONS = [
        'ListMarketplaceParticipations',
    ]

    @utils.next_token_action('ListMarketplaceParticipations')
    def list_marketplace_participations(self, next_token=None):
        """
        Returns a list of marketplaces a seller can participate in and
        a list of participations that include seller-specific information in that marketplace.
        The operation returns only those marketplaces where the seller's account is
        in an active state.
        See: http://docs.developer.amazonservices.com/en_US/sellers/Sellers_ListMarketplaceParticipations.html

        Pass `next_token` to send a ListMarketplaceParticipationsByNextToken request.
        """
        assert_no_token(next_token)
        data = dict(Action='ListMarketplaceParticipations')
        return self.make_request(data)

    def list_marketplace_participations_by_next_token(self, token):
        """
        Deprecated.
        Use `list_marketplace_participations(next_token=token)` instead.
        """
        warnings.warn(
            "Use `list_marketplace_participations(next_token=token)` instead.",
            DeprecationWarning,
        )
        return self.list_marketplace_participations(next_token=token)


class Finances(MWS):
    """
    Amazon MWS Finances API
    See: http://docs.developer.amazonservices.com/en_US/finances/Finances_Overview.html
    """
    URI = "/Finances/2015-05-01"
    VERSION = "2015-05-01"
    NS = '{https://mws.amazonservices.com/Finances/2015-05-01}'
    NEXT_TOKEN_OPERATIONS = [
        'ListFinancialEventGroups',
        'ListFinancialEvents',
    ]

    @utils.next_token_action('ListFinancialEventGroups')
    def list_financial_event_groups(self, created_after=None, created_before=None, max_results=None, next_token=None):
        """
        Returns financial event groups for a given date range.
        See: http://docs.developer.amazonservices.com/en_US/finances/Finances_ListFinancialEventGroups.html

        Pass `next_token` to send a ListFinancialEventGroupsByNextToken request.
        """
        assert_no_token(next_token)
        data = dict(Action='ListFinancialEventGroups',
                    FinancialEventGroupStartedAfter=created_after,
                    FinancialEventGroupStartedBefore=created_before,
                    MaxResultsPerPage=max_results)
        return self.make_request(data)

    def list_financial_event_groups_by_next_token(self, token):
        """
        Deprecated.
        Use `list_financial_event_groups(next_token=token)` instead.
        """
        warnings.warn(
            "Use `list_financial_event_groups(next_token=token)` instead.",
            DeprecationWarning,
        )
        return self.list_financial_event_groups(next_token=token)

    @utils.next_token_action('ListFinancialEvents')
    def list_financial_events(self, financial_event_group_id=None, amazon_order_id=None, posted_after=None,
                              posted_before=None, max_results=None, next_token=None):
        """
        Returns financial events for a user-provided FinancialEventGroupId or AmazonOrderId
        See: http://docs.developer.amazonservices.com/en_US/finances/Finances_ListFinancialEvents.html

        Pass `next_token` to send a ListFinancialEventsByNextToken request.
        """
        assert_no_token(next_token)
        data = dict(Action='ListFinancialEvents',
                    FinancialEventGroupId=financial_event_group_id,
                    AmazonOrderId=amazon_order_id,
                    PostedAfter=posted_after,
                    PostedBefore=posted_before,
                    MaxResultsPerPage=max_results)
        return self.make_request(data)

    def list_financial_events_by_next_token(self, token):
        """
        Deprecated.
        Use `list_financial_events(next_token=token)` instead.
        """
        warnings.warn(
            "Use `list_financial_events(next_token=token)` instead.",
            DeprecationWarning,
        )
        return self.list_financial_events(next_token=token)


# * Fulfillment APIs * #


class InboundShipments(MWS):
    """
    Amazon MWS FulfillmentInboundShipment API
    See: http://docs.developer.amazonservices.com/en_US/fba_inbound/FBAInbound_Overview.html
    """
    URI = "/FulfillmentInboundShipment/2010-10-01"
    VERSION = '2010-10-01'
    NAMESPACE = '{http://mws.amazonaws.com/FulfillmentInboundShipment/2010-10-01/}'
    NEXT_TOKEN_OPERATIONS = [
        'ListInboundShipments',
        'ListInboundShipmentItems',
    ]
    SHIPMENT_STATUSES = ['WORKING', 'SHIPPED', 'CANCELLED']
    DEFAULT_SHIP_STATUS = 'WORKING'
    LABEL_PREFERENCES = ['SELLER_LABEL',
                         'AMAZON_LABEL_ONLY',
                         'AMAZON_LABEL_PREFERRED']

    def __init__(self, *args, **kwargs):
        """
        Allow the addition of a from_address dict during object initialization.
        kwarg "from_address" is caught and popped here,
        then calls set_ship_from_address.
        If empty or left out, empty dict is set by default.
        """
        self.from_address = {}
        addr = kwargs.pop('from_address', None)
        if addr is not None:
            self.from_address = self.set_ship_from_address(addr)
        super(InboundShipments, self).__init__(*args, **kwargs)

    # * HELPER METHODS * #

    def set_ship_from_address(self, address):
        """
        Parses an `address` dict into the appropriate MWS keys
        to provide to requests for creating inbound shipments, storing this data
        on self.from_address.

        Input keys expected:
          REQUIRED: 'name', 'address_1', 'city'
          OPTIONAL: 'address_2', 'district_or_county', 'state_or_province', 'postal_code', 'country'
        Note 1: optional keys may still be required by MWS in specific combinations.
        Refer to Address data type documentation for details:
        http://docs.developer.amazonservices.com/en_US/fba_inbound/FBAInbound_Datatypes.html#Address

        Note 2: 'country_code' is technically a required field, but a default ('US') is provided.
        Please adjust as needed for your purposes.
        """
        # Clear existing
        self.from_address = None

        if not address:
            raise MWSError('Missing required `address` dict.')
        if not isinstance(address, dict):
            raise MWSError("`address` must be a dict")

        key_config = [
            # Tuples composed of:
            # (input_key, output_key, is_required, default_value)
            ('name', 'Name', True, None),
            ('address_1', 'AddressLine1', True, None),
            ('address_2', 'AddressLine2', False, None),
            ('city', 'City', True, None),
            ('district_or_county', 'DistrictOrCounty', False, None),
            ('state_or_province', 'StateOrProvinceCode', False, None),
            ('postal_code', 'PostalCode', False, None),
            ('country', 'CountryCode', False, 'US'),
        ]

        # Check if all REQUIRED keys in address exist:
        if not all(k in address for k in
                   [c[0] for c in key_config if c[2]]):
            # Required parts of address missing
            raise MWSError((
                "`address` dict missing required keys: {required}."
                "\n- Optional keys: {optional}."
            ).format(
                required=", ".join([c[0] for c in key_config if c[2]]),
                optional=", ".join([c[0] for c in key_config if not c[2]]),
            ))

        # Passed tests. Assign values
        addr = {'ShipFromAddress.{}'.format(c[1]): address.get(c[0], c[3])
                for c in key_config}
        self.from_address = addr

    def parse_item_args(self, item_args, operation):
        """
        Parses item arguments sent to create_inbound_shipment_plan, create_inbound_shipment,
        and update_inbound_shipment methods.

        `item_args` is expected as an iterable containing dicts.
        Each dict should have the following keys:
          For `create_inbound_shipment_plan`:
            REQUIRED: 'sku', 'quantity'
            OPTIONAL: 'quantity_in_case', 'asin', 'condition'
          Other operations:
            REQUIRED: 'sku', 'quantity'
            OPTIONAL: 'quantity_in_case'
        If a required key is missing, throws MWSError.
        All extra keys are ignored.

        Keys (above) are converted to the appropriate MWS key according to `key_config` (below)
        based on the particular operation required.
        """
        if not item_args:
            raise MWSError("One or more `item` dict arguments required.")

        if operation == 'CreateInboundShipmentPlan':
            # `key_config` composed of list of tuples, each tuple compose of:
            # (input_key, output_key, is_required, default_value)
            key_config = [
                ('sku', 'SellerSKU', True, None),
                ('quantity', 'Quantity', True, None),
                ('quantity_in_case', 'QuantityInCase', False, None),
                ('asin', 'ASIN', False, None),
                ('condition', 'Condition', False, None),
            ]
            # The expected MWS key for quantity is different for this operation.
            # This ensures we use the right key later on.
            quantity_key = 'Quantity'
        else:
            key_config = [
                ('sku', 'SellerSKU', True, None),
                ('quantity', 'QuantityShipped', True, None),
                ('quantity_in_case', 'QuantityInCase', False, None),
            ]
            quantity_key = 'QuantityShipped'

        items = []
        for item in item_args:
            if not isinstance(item, dict):
                raise MWSError("`item` argument must be a dict.")
            if not all(k in item for k in
                       [c[0] for c in key_config if c[2]]):
                # Required keys of an item line missing
                raise MWSError((
                    "`item` dict missing required keys: {required}."
                    "\n- Optional keys: {optional}."
                ).format(
                    required=', '.join([c[0] for c in key_config if c[2]]),
                    optional=', '.join([c[0] for c in key_config if not c[2]]),
                ))

            # Get data from the item.
            # Convert to str if present, or leave as None if missing
            quantity = item.get('quantity')
            if quantity is not None:
                quantity = str(quantity)

            quantity_in_case = item.get('quantity_in_case')
            if quantity_in_case is not None:
                quantity_in_case = str(quantity_in_case)

            item_dict = {
                'SellerSKU': item.get('sku'),
                quantity_key: quantity,
                'QuantityInCase': quantity_in_case,
            }
            item_dict.update({
                c[1]: item.get(c[0], c[3])
                for c in key_config
                if c[0] not in ['sku', 'quantity', 'quantity_in_case']
            })
            items.append(item_dict)

        return items

    # * REQUEST METHODS * #

    def create_inbound_shipment_plan(self, items, country_code='US',
                                     subdivision_code='', label_preference=''):
        """
        Returns one or more inbound shipment plans, which provide the
        information you need to create inbound shipments.
        See: http://docs.developer.amazonservices.com/en_US/fba_inbound/FBAInbound_CreateInboundShipmentPlan.html

        `items` must be an iterable containing dicts.
        See `InboundShipments.parse_item_args` for details.

        A `from_address` is required. Call `InboundShipments.set_ship_from_address`
        or pass a `from_address` kwarg when initializing InboundShipments to set up
        the address BEFORE calling this method!
        """
        if not items:
            raise MWSError("no items provided for create_inbound_shipment_plan call.")
        subdivision_code = subdivision_code or None
        label_preference = label_preference or None

        items = self.parse_item_args(items, 'CreateInboundShipmentPlan')
        if not self.from_address:
            raise MWSError((
                "ShipFromAddress has not been set. "
                "Please use `.set_ship_from_address()` first."
            ))

        data = dict(
            Action='CreateInboundShipmentPlan',
            ShipToCountryCode=country_code,
            ShipToCountrySubdivisionCode=subdivision_code,
            LabelPrepPreference=label_preference,
        )
        data.update(self.from_address)
        data.update(utils.enumerate_keyed_param(
            'InboundShipmentPlanRequestItems.member', items,
        ))
        return self.make_request(data, method="POST")

    def create_inbound_shipment(self, shipment_id, shipment_name,
                                destination, items, shipment_status='',
                                label_preference='', case_required=False,
                                box_contents_source=None):
        """
        Creates an inbound shipment to Amazon's fulfillment network.
        See: http://docs.developer.amazonservices.com/en_US/fba_inbound/FBAInbound_CreateInboundShipment.html

        `items` must be an iterable containing dicts.
        See `InboundShipments.parse_item_args` for details.

        A `from_address` is required. Call `InboundShipments.set_ship_from_address`
        or pass a `from_address` kwarg when initializing InboundShipments to set up
        the address BEFORE calling this method!
        """
        assert isinstance(shipment_id, str), "`shipment_id` must be a string."
        assert isinstance(shipment_name, str), "`shipment_name` must be a string."
        assert isinstance(destination, str), "`destination` must be a string."

        if not items:
            raise MWSError("One or more `item` dict arguments required.")

        items = self.parse_item_args(items, 'CreateInboundShipment')

        if not self.from_address:
            raise MWSError((
                "ShipFromAddress has not been set. "
                "Please use `.set_ship_from_address()` first."
            ))
        from_address = self.from_address
        from_address = {'InboundShipmentHeader.{}'.format(k): v
                        for k, v in from_address.items()}

        if shipment_status not in self.SHIPMENT_STATUSES:
            # Status is required for `create` request.
            # Set it to default.
            shipment_status = self.DEFAULT_SHIP_STATUS

        if label_preference not in self.LABEL_PREFERENCES:
            # Label preference not required. Set to None
            label_preference = None

        # Explict True/False for case_required,
        # written as the strings MWS expects.
        case_required = 'true' if case_required else 'false'

        data = {
            'Action': 'CreateInboundShipment',
            'ShipmentId': shipment_id,
            'InboundShipmentHeader.ShipmentName': shipment_name,
            'InboundShipmentHeader.DestinationFulfillmentCenterId': destination,
            'InboundShipmentHeader.LabelPrepPreference': label_preference,
            'InboundShipmentHeader.AreCasesRequired': case_required,
            'InboundShipmentHeader.ShipmentStatus': shipment_status,
            'InboundShipmentHeader.IntendedBoxContentsSource': box_contents_source,
        }
        data.update(from_address)
        data.update(utils.enumerate_keyed_param(
            'InboundShipmentItems.member', items,
        ))
        return self.make_request(data, method="POST")

    def update_inbound_shipment(self, shipment_id, shipment_name,
                                destination, items=None, shipment_status='',
                                label_preference='', case_required=False,
                                box_contents_source=None):
        """
        Updates an existing inbound shipment in Amazon FBA.
        See: http://docs.developer.amazonservices.com/en_US/fba_inbound/FBAInbound_UpdateInboundShipment.html

        `items` (optional), if provided, must be an iterable containing dicts.
        See `InboundShipments.parse_item_args` for details.

        A `from_address` is required. Call `InboundShipments.set_ship_from_address`
        or pass a `from_address` kwarg when initializing InboundShipments to set up
        the address BEFORE calling this method!

        Note: yes, a from_address IS required for sending an update request, even if the address is not being altered.
        If you use multiple from_addresses, to ensure you are not overwriting the from_address of an existing shipment,
        we recommend querying for shipment data using list_inbound_shipments and copying the shipment's from_address
        from Amazon's response.
        """
        # Assert these are strings, error out if not.
        assert isinstance(shipment_id, str), "`shipment_id` must be a string."
        assert isinstance(shipment_name, str), "`shipment_name` must be a string."
        assert isinstance(destination, str), "`destination` must be a string."

        # Parse item args
        if items:
            items = self.parse_item_args(items, 'UpdateInboundShipment')
        else:
            items = None

        # Raise exception if no from_address has been set prior to calling
        if not self.from_address:
            raise MWSError((
                "ShipFromAddress has not been set. "
                "Please use `.set_ship_from_address()` first."
            ))
        # Assemble the from_address using operation-specific header
        from_address = self.from_address
        from_address = {'InboundShipmentHeader.{}'.format(k): v
                        for k, v in from_address.items()}

        if shipment_status not in self.SHIPMENT_STATUSES:
            # Passed shipment status is an invalid choice.
            # Remove it from this request by setting it to None.
            shipment_status = None

        if label_preference not in self.LABEL_PREFERENCES:
            # Passed label preference is an invalid choice.
            # Remove it from this request by setting it to None.
            label_preference = None

        case_required = 'true' if case_required else 'false'

        data = {
            'Action': 'UpdateInboundShipment',
            'ShipmentId': shipment_id,
            'InboundShipmentHeader.ShipmentName': shipment_name,
            'InboundShipmentHeader.DestinationFulfillmentCenterId': destination,
            'InboundShipmentHeader.LabelPrepPreference': label_preference,
            'InboundShipmentHeader.AreCasesRequired': case_required,
            'InboundShipmentHeader.ShipmentStatus': shipment_status,
            'InboundShipmentHeader.IntendedBoxContentsSource': box_contents_source,
        }
        data.update(from_address)
        if items:
            # Update with an items paramater only if they exist.
            data.update(utils.enumerate_keyed_param(
                'InboundShipmentItems.member', items,
            ))
        return self.make_request(data, method="POST")

    def get_prep_instructions_for_sku(self, skus=None, country_code=None):
        """
        Returns labeling requirements and item preparation instructions
        to help you prepare items for an inbound shipment.
        See: http://docs.developer.amazonservices.com/en_US/fba_inbound/FBAInbound_GetPrepInstructionsForSKU.html
        """
        country_code = country_code or 'US'
        skus = skus or []

        # 'skus' should be a unique list, or there may be an error returned.
        skus = utils.unique_list_order_preserved(skus)

        data = dict(
            Action='GetPrepInstructionsForSKU',
            ShipToCountryCode=country_code,
        )
        data.update(utils.enumerate_params({
            'SellerSKUList.ID.': skus,
        }))
        return self.make_request(data, method="POST")

    def get_prep_instructions_for_asin(self, asins=None, country_code=None):
        """
        Returns item preparation instructions to help with item sourcing decisions.
        See: http://docs.developer.amazonservices.com/en_US/fba_inbound/FBAInbound_GetPrepInstructionsForASIN.html
        """
        country_code = country_code or 'US'
        asins = asins or []

        # 'asins' should be a unique list, or there may be an error returned.
        asins = utils.unique_list_order_preserved(asins)

        data = dict(
            Action='GetPrepInstructionsForASIN',
            ShipToCountryCode=country_code,
        )
        data.update(utils.enumerate_params({
            'ASINList.ID.': asins,
        }))
        return self.make_request(data, method="POST")

    def get_package_labels(self, shipment_id, num_packages, page_type=None):
        """
        Returns PDF document data for printing package labels for an inbound shipment.
        See: http://docs.developer.amazonservices.com/en_US/fba_inbound/FBAInbound_GetPackageLabels.html

        Response content will contain a base64-encoded string. When decoded, this will produce a ZIP file.
        Inside this ZIP file object, you should find a single PDF file. This PDF file will contain
        the printable labels requested.
        """
        # TODO: build helper method for extracting PDF file contents from this and other, similar requests.
        data = dict(
            Action='GetPackageLabels',
            ShipmentId=shipment_id,
            PageType=page_type,
            NumberOfPackages=str(num_packages),
        )
        return self.make_request(data, method="POST")

    def get_transport_content(self, shipment_id):
        """
        Returns current transportation information about an inbound shipment.
        See: http://docs.developer.amazonservices.com/en_US/fba_inbound/FBAInbound_GetTransportContent.html
        """
        data = dict(
            Action='GetTransportContent',
            ShipmentId=shipment_id
        )
        return self.make_request(data, method="POST")

    def estimate_transport_request(self, shipment_id):
        """
        Requests an estimate of the shipping cost for an inbound shipment.
        See: http://docs.developer.amazonservices.com/en_US/fba_inbound/FBAInbound_EstimateTransportRequest.html
        """
        data = dict(
            Action='EstimateTransportRequest',
            ShipmentId=shipment_id,
        )
        return self.make_request(data, method="POST")

    def void_transport_request(self, shipment_id):
        """
        Voids a previously-confirmed request to ship your inbound shipment
        using an Amazon-partnered carrier.
        See: http://docs.developer.amazonservices.com/en_US/fba_inbound/FBAInbound_VoidTransportRequest.html
        """
        data = dict(
            Action='VoidTransportRequest',
            ShipmentId=shipment_id
        )
        return self.make_request(data, method="POST")

    def get_bill_of_lading(self, shipment_id):
        """
        Returns PDF document data for printing a bill of lading for an inbound shipment.
        See: http://docs.developer.amazonservices.com/en_US/fba_inbound/FBAInbound_GetBillOfLading.html

        Response content will contain a base64-encoded string. When decoded, this will produce a ZIP file.
        Inside this ZIP file object, you should find a single PDF file. This PDF file will contain
        the printable labels requested.
        """
        data = dict(
            Action='GetBillOfLading',
            ShipmentId=shipment_id,
        )
        return self.make_request(data, "POST")

    @utils.next_token_action('ListInboundShipments')
    def list_inbound_shipments(self, shipment_ids=None, shipment_statuses=None,
                               last_updated_after=None, last_updated_before=None, next_token=None):
        """
        Returns list of shipments based on statuses, IDs, and/or before/after datetimes.
        See: http://docs.developer.amazonservices.com/en_US/fba_inbound/FBAInbound_ListInboundShipments.html

        Pass `next_token` to send a ListInboundShipmentsByNextToken request.
        """
        assert_no_token(next_token)
        last_updated_after = utils.dt_iso_or_none(last_updated_after)
        last_updated_before = utils.dt_iso_or_none(last_updated_before)

        data = dict(
            Action='ListInboundShipments',
            LastUpdatedAfter=last_updated_after,
            LastUpdatedBefore=last_updated_before,
        )
        data.update(utils.enumerate_params({
            'ShipmentStatusList.member.': shipment_statuses,
            'ShipmentIdList.member.': shipment_ids,
        }))
        return self.make_request(data, method="POST")

    @utils.next_token_action('ListInboundShipmentItems')
    def list_inbound_shipment_items(self, shipment_id=None, last_updated_after=None,
                                    last_updated_before=None, next_token=None):
        """
        Returns list of items within inbound shipments and/or before/after datetimes.
        See: http://docs.developer.amazonservices.com/en_US/fba_inbound/FBAInbound_ListInboundShipmentItems.html

        Pass `next_token` to send a ListInboundShipmentItemsByNextToken request.
        """
        assert_no_token(next_token)
        last_updated_after = utils.dt_iso_or_none(last_updated_after)
        last_updated_before = utils.dt_iso_or_none(last_updated_before)

        data = dict(
            Action='ListInboundShipmentItems',
            ShipmentId=shipment_id,
            LastUpdatedAfter=last_updated_after,
            LastUpdatedBefore=last_updated_before,
        )
        return self.make_request(data, method="POST")


class Inventory(MWS):
    """
    Amazon MWS Fulfillment Inventory API
    http://docs.developer.amazonservices.com/en_US/fba_inventory/FBAInventory_Overview.html
    """
    URI = '/FulfillmentInventory/2010-10-01'
    VERSION = '2010-10-01'
    NAMESPACE = "{http://mws.amazonaws.com/FulfillmentInventory/2010-10-01}"
    NEXT_TOKEN_OPERATIONS = [
        'ListInventorySupply',
    ]

    @utils.next_token_action('ListInventorySupply')
    def list_inventory_supply(self, skus=(), datetime_=None,
                              response_group='Basic', next_token=None):
        """
        Returns information on available inventory
        See: http://docs.developer.amazonservices.com/en_US/fba_inventory/FBAInventory_ListInventorySupply.html

        Pass `next_token` to send a ListInventorySupplyByNextToken request.
        """
        assert_no_token(next_token)
        data = dict(Action='ListInventorySupply',
                    QueryStartDateTime=datetime_,
                    ResponseGroup=response_group)
        data.update(utils.enumerate_param('SellerSkus.member.', skus))
        return self.make_request(data, "POST")

    def list_inventory_supply_by_next_token(self, token):
        """
        Deprecated.
        Use `list_inventory_supply(next_token=token)` instead.
        """
        warnings.warn(
            "Use `list_inventory_supply(next_token=token)` instead.",
            DeprecationWarning,
        )
        return self.list_inventory_supply(next_token=token)


class OutboundShipments(MWS):
    """
    Amazon MWS Fulfillment Outbound Shipments API
    See: http://docs.developer.amazonservices.com/en_US/fba_outbound/FBAOutbound_Overview.html
    """
    URI = "/FulfillmentOutboundShipment/2010-10-01"
    VERSION = "2010-10-01"
    NEXT_TOKEN_OPERATIONS = [
        'ListAllFulfillmentOrders',
    ]
    # TODO: add GetFulfillmentPreview
    # TODO: add CreateFulfillmentPreview
    # TODO: add UpdateFulfillmentPreview
    # TODO: add GetFulfillmentOrder
    # TODO: add ListAllFulfillmentOrders (with next token)
    # TODO: add GetPackageTrackingDetails
    # TODO: add CancelFulfillmentOrder
    # TODO: add ListReturnReasonCodes
    # TODO: add CreateFulfillmentReturn


class Recommendations(MWS):
    """
    Amazon MWS Recommendations API
    See: http://docs.developer.amazonservices.com/en_US/recommendations/Recommendations_Overview.html
    """
    URI = '/Recommendations/2013-04-01'
    VERSION = '2013-04-01'
    NAMESPACE = "{https://mws.amazonservices.com/Recommendations/2013-04-01}"
    NEXT_TOKEN_OPERATIONS = [
        "ListRecommendations",
    ]

    def get_last_updated_time_for_recommendations(self, marketplaceid):
        """
        Checks whether there are active recommendations for each category for the given marketplace, and if there are,
        returns the time when recommendations were last updated for each category.
        See:
        http://docs.developer.amazonservices.com/en_US/recommendations/Recommendations_GetLastUpdatedTimeForRecommendations.html
        """
        data = dict(Action='GetLastUpdatedTimeForRecommendations',
                    MarketplaceId=marketplaceid)
        return self.make_request(data, "POST")

    @utils.next_token_action('ListRecommendations')
    def list_recommendations(self, marketplaceid=None,
                             recommendationcategory=None, next_token=None):
        """
        Returns your active recommendations for a specific category or for all categories for a specific marketplace.
        See: http://docs.developer.amazonservices.com/en_US/recommendations/Recommendations_ListRecommendations.html

        Pass `next_token` to send a ListRecommendationsByNextToken request.
        """
        assert_no_token(next_token)
        data = dict(Action="ListRecommendations",
                    MarketplaceId=marketplaceid,
                    RecommendationCategory=recommendationcategory)
        return self.make_request(data, "POST")

    def list_recommendations_by_next_token(self, token):
        """
        Deprecated.
        Use `list_recommendations(next_token=token)` instead.
        """
        warnings.warn(
            "Use `list_recommendations(next_token=token)` instead.",
            DeprecationWarning,
        )
        return self.list_recommendations(next_token=token)


# * Merchant Fulfillment API * #
class MerchantFulfillment(MWS):
    """
    Amazon MWS Merchant Fulfillment API
    """
    URI = "/MerchantFulfillment/2015-06-01"
    VERSION = "2015-06-01"
    NS = '{https://mws.amazonservices.com/MerchantFulfillment/2015-06-01}'

    def get_eligible_shipping_services(self, amazon_order_id=None, seller_orderid=None, item_list=[],
                                       ship_from_address={}, package_dimensions={}, weight={},
                                       must_arrive_by_date=None, ship_date=None,
                                       shipping_service_options={}, label_customization={}):

        data = {
            "Action": "GetEligibleShippingServices",
            "ShipmentRequestDetails.AmazonOrderId": amazon_order_id,
            "ShipmentRequestDetails.SellerOrderId": seller_orderid,
            "ShipmentRequestDetails.MustArriveByDate": must_arrive_by_date,
            "ShipmentRequestDetails.ShipDate": ship_date
        }
        data.update(utils.enumerate_keyed_param("ShipmentRequestDetails.ItemList.Item", item_list))
        data.update(utils.dict_keyed_param("ShipmentRequestDetails.ShipFromAddress", ship_from_address))
        data.update(utils.dict_keyed_param("ShipmentRequestDetails.PackageDimensions", package_dimensions))
        data.update(utils.dict_keyed_param("ShipmentRequestDetails.Weight", weight))
        data.update(utils.dict_keyed_param("ShipmentRequestDetails.ShippingServiceOptions", shipping_service_options))
        data.update(utils.dict_keyed_param("ShipmentRequestDetails.LabelCustomization", label_customization))
        return self.make_request(data)

    def create_shipment(self, amazon_order_id=None, seller_orderid=None, item_list=[], ship_from_address={},
                        package_dimensions={}, weight={}, must_arrive_by_date=None, ship_date=None,
                        shipping_service_options={}, label_customization={}, shipping_service_id=None,
                        shipping_service_offer_id=None, hazmat_type=None):

        data = {
            "Action": "CreateShipment",
            "ShipmentRequestDetails.AmazonOrderId": amazon_order_id,
            "ShipmentRequestDetails.SellerOrderId": seller_orderid,
            "ShipmentRequestDetails.MustArriveByDate": must_arrive_by_date,
            "ShipmentRequestDetails.ShipDate": ship_date,
            "ShippingServiceId": shipping_service_id,
            "ShippingServiceOfferId": shipping_service_offer_id,
            "HazmatType": hazmat_type
        }
        data.update(utils.enumerate_keyed_param("ShipmentRequestDetails.ItemList.Item", item_list))
        data.update(utils.dict_keyed_param("ShipmentRequestDetails.ShipFromAddress", ship_from_address))
        data.update(utils.dict_keyed_param("ShipmentRequestDetails.PackageDimensions", package_dimensions))
        data.update(utils.dict_keyed_param("ShipmentRequestDetails.Weight", weight))
        data.update(utils.dict_keyed_param("ShipmentRequestDetails.ShippingServiceOptions", shipping_service_options))
        data.update(utils.dict_keyed_param("ShipmentRequestDetails.LabelCustomization", label_customization))
        return self.make_request(data)

    def get_shipment(self, shipment_id=None):
        data = dict(Action="GetShipment", ShipmentId=shipment_id)
        return self.make_request(data)

    def cancel_shipment(self, shipment_id=None):
        data = dict(Action="CancelShipment", ShipmentId=shipment_id)
        return self.make_request(data)
=======
        return utils.enumerate_param(param, values)
>>>>>>> eed7bc5f
<|MERGE_RESOLUTION|>--- conflicted
+++ resolved
@@ -29,23 +29,9 @@
     from xml.parsers.expat import ExpatError as XMLError
 
 
-<<<<<<< HEAD
-__all__ = [
-    'Feeds',
-    'Finances',
-    'InboundShipments',
-    'Inventory',
-    'MWSError',
-    'Orders',
-    'Products',
-    'Recommendations',
-    'Reports',
-    'Sellers',
-    'MerchantFulfillment',
-]
-=======
 __version__ = '1.0.0dev0'
->>>>>>> eed7bc5f
+
+
 
 # See https://images-na.ssl-images-amazon.com/images/G/01/mwsportal/doc/en_US/bde/MWSDeveloperGuide._V357736853_.pdf
 # page 8
@@ -80,13 +66,6 @@
     Returns a flatted string with the request description, built from the params dict.
     Entries are escaped with urllib quote method, formatted as "key=value", and joined with "&".
     """
-<<<<<<< HEAD
-    md5_hash = hashlib.md5()
-    md5_hash.update(string)
-    return base64.b64encode(md5_hash.digest()).strip(b'\n')
-
-
-def calc_request_description(params):
     """
     Builds the request description as a single string from the set of params.
 
@@ -104,13 +83,6 @@
         encoded_val = quote(str(val), safe='-_.~')
         description_items.append('{}={}'.format(key, encoded_val))
     return '&'.join(sorted(description_items))
-=======
-    request_description = ''
-    for key in sorted(params):
-        encoded_value = quote(params[key], safe='-_.~')
-        request_description += '&{}={}'.format(key, encoded_value)
-    return request_description[1:]  # don't include leading ampersand
->>>>>>> eed7bc5f
 
 
 def remove_empty(dict_):
@@ -227,11 +199,7 @@
 
     def __init__(self, access_key, secret_key, account_id,
                  region='US', domain='', uri="",
-<<<<<<< HEAD
-                 version="", auth_token="", ):
-=======
                  version="", auth_token="", proxy=None):
->>>>>>> eed7bc5f
         self.access_key = access_key
         self.secret_key = secret_key
         self.account_id = account_id
@@ -263,11 +231,7 @@
             'AWSAccessKeyId': self.access_key,
             self.ACCOUNT_TYPE: self.account_id,
             'SignatureVersion': '2',
-<<<<<<< HEAD
             'Timestamp': timestamp,
-=======
-            'Timestamp': utils.get_utc_timestamp(),
->>>>>>> eed7bc5f
             'Version': self.version,
             'SignatureMethod': 'HmacSHA256',
         }
@@ -401,1270 +365,4 @@
             "Please use `utils.enumerate_param` for one param, or "
             "`utils.enumerate_params` for multiple params."
         ), DeprecationWarning)
-<<<<<<< HEAD
         return utils.enumerate_param(param, values)
-
-
-class Feeds(MWS):
-    """
-    Amazon MWS Feeds API
-    See: http://docs.developer.amazonservices.com/en_US/feeds/Feeds_Overview.html
-    """
-    ACCOUNT_TYPE = "Merchant"
-
-    NEXT_TOKEN_OPERATIONS = [
-        'GetFeedSubmissionList',
-    ]
-
-    def submit_feed(self, feed, feed_type, marketplaceids=None,
-                    content_type="text/xml", purge='false'):
-        """
-        Uploads a feed ( xml or .tsv ) to the seller's inventory.
-        Can be used for creating/updating products on Amazon.
-        See: http://docs.developer.amazonservices.com/en_US/feeds/Feeds_SubmitFeed.html
-        """
-        data = dict(Action='SubmitFeed',
-                    FeedType=feed_type,
-                    PurgeAndReplace=purge)
-        data.update(utils.enumerate_param('MarketplaceIdList.Id.', marketplaceids))
-        md5_hash = calc_md5(feed)
-        return self.make_request(data, method="POST", body=feed,
-                                 extra_headers={'Content-MD5': md5_hash, 'Content-Type': content_type})
-
-    @utils.next_token_action('GetFeedSubmissionList')
-    def get_feed_submission_list(self, feedids=None, max_count=None, feedtypes=None,
-                                 processingstatuses=None, fromdate=None, todate=None,
-                                 next_token=None):
-        """
-        Returns a list of all feed submissions submitted in the previous 90 days.
-        That match the query parameters.
-        See: http://docs.developer.amazonservices.com/en_US/feeds/Feeds_GetFeedSubmissionList.html
-        """
-        assert_no_token(next_token)
-        data = dict(Action='GetFeedSubmissionList',
-                    MaxCount=max_count,
-                    SubmittedFromDate=fromdate,
-                    SubmittedToDate=todate)
-        data.update(utils.enumerate_param('FeedSubmissionIdList.Id', feedids))
-        data.update(utils.enumerate_param('FeedTypeList.Type.', feedtypes))
-        data.update(utils.enumerate_param('FeedProcessingStatusList.Status.', processingstatuses))
-        return self.make_request(data)
-
-    def get_submission_list_by_next_token(self, token):
-        """
-        Deprecated.
-        Use `get_feed_submission_list(next_token=token)` instead.
-        """
-        warnings.warn(
-            "Use `get_feed_submission_list(next_token=token)` instead.",
-            DeprecationWarning,
-        )
-        return self.get_feed_submission_list(next_token=token)
-
-    def get_feed_submission_count(self, feedtypes=None, processingstatuses=None, fromdate=None, todate=None):
-        """
-        Returns a count of the feeds submitted, defaulting to previous 90 days.
-        See: http://docs.developer.amazonservices.com/en_US/feeds/Feeds_GetFeedSubmissionCount.html
-        """
-        data = dict(Action='GetFeedSubmissionCount',
-                    SubmittedFromDate=fromdate,
-                    SubmittedToDate=todate)
-        data.update(utils.enumerate_param('FeedTypeList.Type.', feedtypes))
-        data.update(utils.enumerate_param('FeedProcessingStatusList.Status.', processingstatuses))
-        return self.make_request(data)
-
-    def cancel_feed_submissions(self, feedids=None, feedtypes=None, fromdate=None, todate=None):
-        """
-        Cancels one or more feed submissions and returns a count of the feed submissions that were canceled.
-        See: http://docs.developer.amazonservices.com/en_US/feeds/Feeds_CancelFeedSubmissions.html
-        """
-        data = dict(Action='CancelFeedSubmissions',
-                    SubmittedFromDate=fromdate,
-                    SubmittedToDate=todate)
-        data.update(utils.enumerate_param('FeedSubmissionIdList.Id.', feedids))
-        data.update(utils.enumerate_param('FeedTypeList.Type.', feedtypes))
-        return self.make_request(data)
-
-    def get_feed_submission_result(self, feedid):
-        """
-        Returns the feed processing report and the Content-MD5 header.
-        See: http://docs.developer.amazonservices.com/en_US/feeds/Feeds_GetFeedSubmissionResult.html
-        """
-        data = dict(Action='GetFeedSubmissionResult', FeedSubmissionId=feedid)
-        return self.make_request(data, rootkey='Message')
-
-
-class Reports(MWS):
-    """
-    Amazon MWS Reports API
-    See: http://docs.developer.amazonservices.com/en_US/reports/Reports_Overview.html
-    """
-    # TODO: add CancelReportRequests -> Reports.cancel_report_requests
-    # TODO: add ManageReportSchedule -> Reports.manage_report_schedule
-    # TODO: add UpdateReportAcknowledgements -> Reports.update_report_acknowledgements
-    ACCOUNT_TYPE = "Merchant"
-    NEXT_TOKEN_OPERATIONS = [
-        'GetReportRequestList',
-        'GetReportScheduleList',
-    ]
-
-    # * REPORTS * #
-
-    def get_report(self, report_id):
-        """
-        Returns the contents of a report and the Content-MD5 header for the returned report body.
-        See: http://docs.developer.amazonservices.com/en_US/reports/Reports_GetReport.html
-        """
-        data = dict(Action='GetReport', ReportId=report_id)
-        return self.make_request(data)
-
-    def get_report_count(self, report_types=(), acknowledged=None, fromdate=None, todate=None):
-        """
-        Returns a count of the reports, created in the previous 90 days,
-        with a status of _DONE_ and that are available for download.
-        See: http://docs.developer.amazonservices.com/en_US/reports/Reports_GetReportCount.html
-        """
-        data = dict(Action='GetReportCount',
-                    Acknowledged=acknowledged,
-                    AvailableFromDate=fromdate,
-                    AvailableToDate=todate)
-        data.update(utils.enumerate_param('ReportTypeList.Type.', report_types))
-        return self.make_request(data)
-
-    @utils.next_token_action('GetReportList')
-    def get_report_list(self, requestids=(), max_count=None, types=(), acknowledged=None,
-                        fromdate=None, todate=None, next_token=None):
-        """
-        Returns a list of reports that were created, defaulting to the previous 90 days.
-        See: http://docs.developer.amazonservices.com/en_US/reports/Reports_GetReportList.html
-
-        Pass `next_token` to send a GetReportListByNextToken request.
-        """
-        assert_no_token(next_token)
-        data = dict(Action='GetReportList',
-                    Acknowledged=acknowledged,
-                    AvailableFromDate=fromdate,
-                    AvailableToDate=todate,
-                    MaxCount=max_count)
-        data.update(utils.enumerate_param('ReportRequestIdList.Id.', requestids))
-        data.update(utils.enumerate_param('ReportTypeList.Type.', types))
-        return self.make_request(data)
-
-    def get_report_list_by_next_token(self, token):
-        """
-        Deprecated.
-        Use `get_report_list(next_token=token)` instead.
-        """
-        warnings.warn(
-            "Use `get_report_list(next_token=token)` instead.",
-            DeprecationWarning,
-        )
-        return self.get_report_list(next_token=token)
-
-    def get_report_request_count(self, report_types=(), processingstatuses=(),
-                                 fromdate=None, todate=None):
-        """
-        Returns a count of report requests that have been submitted to Amazon MWS for processing.
-        See: http://docs.developer.amazonservices.com/en_US/reports/Reports_GetReportRequestCount.html
-        """
-        data = dict(Action='GetReportRequestCount',
-                    RequestedFromDate=fromdate,
-                    RequestedToDate=todate)
-        data.update(utils.enumerate_param('ReportTypeList.Type.', report_types))
-        data.update(utils.enumerate_param('ReportProcessingStatusList.Status.', processingstatuses))
-        return self.make_request(data)
-
-    @utils.next_token_action('GetReportRequestList')
-    def get_report_request_list(self, requestids=(), types=(), processingstatuses=(),
-                                max_count=None, fromdate=None, todate=None, next_token=None):
-        """
-        Returns a list of report requests that you can use to get the ReportRequestId for a report.
-        See: http://docs.developer.amazonservices.com/en_US/reports/Reports_GetReportRequestList.html
-
-        Pass `next_token` to send a GetReportRequestListByNextToken request.
-        """
-        assert_no_token(next_token)
-        data = dict(Action='GetReportRequestList',
-                    MaxCount=max_count,
-                    RequestedFromDate=fromdate,
-                    RequestedToDate=todate)
-        data.update(utils.enumerate_param('ReportRequestIdList.Id.', requestids))
-        data.update(utils.enumerate_param('ReportTypeList.Type.', types))
-        data.update(utils.enumerate_param('ReportProcessingStatusList.Status.', processingstatuses))
-        return self.make_request(data)
-
-    def get_report_request_list_by_next_token(self, token):
-        """
-        Deprecated.
-        Use `get_report_request_list(next_token=token)` instead.
-        """
-        warnings.warn(
-            "Use `get_report_request_list(next_token=token)` instead.",
-            DeprecationWarning,
-        )
-        return self.get_report_request_list(next_token=token)
-
-    def request_report(self, report_type, start_date=None, end_date=None, marketplaceids=()):
-        """
-        Creates a report request and submits the request to Amazon MWS.
-        See: http://docs.developer.amazonservices.com/en_US/reports/Reports_RequestReport.html
-        """
-        data = dict(Action='RequestReport',
-                    ReportType=report_type,
-                    StartDate=start_date,
-                    EndDate=end_date)
-        data.update(utils.enumerate_param('MarketplaceIdList.Id.', marketplaceids))
-        return self.make_request(data)
-
-    # * ReportSchedule * #
-
-    @utils.next_token_action('GetReportScheduleList')
-    def get_report_schedule_list(self, types=(), next_token=None):
-        """
-        Returns a list of order report requests that are scheduled to be submitted
-        to Amazon MWS for processing.
-        See: http://docs.developer.amazonservices.com/en_US/reports/Reports_GetReportScheduleList.html
-
-        Pass `next_token` to send a GetReportScheduleListByNextToken request.
-        """
-        assert_no_token(next_token)
-        data = dict(Action='GetReportScheduleList')
-        data.update(utils.enumerate_param('ReportTypeList.Type.', types))
-        return self.make_request(data)
-
-    def get_report_schedule_count(self, types=()):
-        """
-        Returns a count of order report requests that are scheduled to be submitted to Amazon MWS.
-        See: http://docs.developer.amazonservices.com/en_US/reports/Reports_GetReportScheduleCount.html
-        """
-        data = dict(Action='GetReportScheduleCount')
-        data.update(utils.enumerate_param('ReportTypeList.Type.', types))
-        return self.make_request(data)
-
-
-class Orders(MWS):
-    """
-    Amazon Orders API
-    See: http://docs.developer.amazonservices.com/en_US/orders-2013-09-01/Orders_Overview.html
-    """
-    URI = "/Orders/2013-09-01"
-    VERSION = "2013-09-01"
-    NAMESPACE = '{https://mws.amazonservices.com/Orders/2013-09-01}'
-    NEXT_TOKEN_OPERATIONS = [
-        'ListOrders',
-        'ListOrderItems',
-    ]
-
-    @utils.next_token_action('ListOrders')
-    def list_orders(self, marketplaceids=None, created_after=None, created_before=None,
-                    lastupdatedafter=None, lastupdatedbefore=None, orderstatus=(),
-                    fulfillment_channels=(), payment_methods=(), buyer_email=None,
-                    seller_orderid=None, max_results='100', next_token=None):
-        """
-        Returns orders created or updated during a time frame that you specify.
-        See: http://docs.developer.amazonservices.com/en_US/orders-2013-09-01/Orders_ListOrders.html
-
-        Pass `next_token` to send a ListOrdersByNextToken request.
-        """
-        assert_no_token(next_token)
-        data = dict(Action='ListOrders',
-                    CreatedAfter=created_after,
-                    CreatedBefore=created_before,
-                    LastUpdatedAfter=lastupdatedafter,
-                    LastUpdatedBefore=lastupdatedbefore,
-                    BuyerEmail=buyer_email,
-                    SellerOrderId=seller_orderid,
-                    MaxResultsPerPage=max_results)
-        data.update(utils.enumerate_param('OrderStatus.Status.', orderstatus))
-        data.update(utils.enumerate_param('MarketplaceId.Id.', marketplaceids))
-        data.update(utils.enumerate_param('FulfillmentChannel.Channel.', fulfillment_channels))
-        data.update(utils.enumerate_param('PaymentMethod.Method.', payment_methods))
-        return self.make_request(data)
-
-    def list_orders_by_next_token(self, token):
-        """
-        Deprecated.
-        Use `list_orders(next_token=token)` instead.
-        """
-        warnings.warn(
-            "Use `list_orders(next_token=token)` instead.",
-            DeprecationWarning,
-        )
-        return self.list_orders(next_token=token)
-
-    def get_order(self, amazon_order_ids):
-        """
-        Returns orders based on the AmazonOrderId values that you specify.
-        See: http://docs.developer.amazonservices.com/en_US/orders-2013-09-01/Orders_GetOrder.html
-        """
-        data = dict(Action='GetOrder')
-        data.update(utils.enumerate_param('AmazonOrderId.Id.', amazon_order_ids))
-        return self.make_request(data)
-
-    @utils.next_token_action('ListOrderItems')
-    def list_order_items(self, amazon_order_id=None, next_token=None):
-        """
-        Returns order items based on the AmazonOrderId that you specify.
-        See: http://docs.developer.amazonservices.com/en_US/orders-2013-09-01/Orders_ListOrderItems.html
-
-        Pass `next_token` to send a ListOrderItemsByNextToken request
-        """
-        assert_no_token(next_token)
-        data = dict(Action='ListOrderItems', AmazonOrderId=amazon_order_id)
-        return self.make_request(data)
-
-    def list_order_items_by_next_token(self, token):
-        """
-        Deprecated.
-        Use `list_order_items(next_token=token)` instead.
-        """
-        warnings.warn(
-            "Use `list_order_items(next_token=token)` instead.",
-            DeprecationWarning,
-        )
-        return self.list_order_items(next_token=token)
-
-
-class Products(MWS):
-    """
-    Amazon MWS Products API
-    See: http://docs.developer.amazonservices.com/en_US/products/Products_Overview.html
-    """
-    # TODO: add GetMyFeesEstimate -> Products.get_my_fees_estimate
-    URI = '/Products/2011-10-01'
-    VERSION = '2011-10-01'
-    NAMESPACE = '{http://mws.amazonservices.com/schema/Products/2011-10-01}'
-    # NEXT_TOKEN_OPERATIONS = []
-
-    def list_matching_products(self, marketplaceid, query, contextid=None):
-        """
-        Returns a list of products and their attributes, ordered by
-        relevancy, based on a search query that you specify.
-        Your search query can be a phrase that describes the product
-        or it can be a product identifier such as a UPC, EAN, ISBN, or JAN.
-        See: http://docs.developer.amazonservices.com/en_US/products/Products_ListMatchingProducts.html
-        """
-        data = dict(Action='ListMatchingProducts',
-                    MarketplaceId=marketplaceid,
-                    Query=query,
-                    QueryContextId=contextid)
-        return self.make_request(data)
-
-    def get_matching_product(self, marketplaceid, asins):
-        """
-        Returns a list of products and their attributes, based on a list of
-        ASIN values that you specify.
-        See: http://docs.developer.amazonservices.com/en_US/products/Products_GetMatchingProduct.html
-        """
-        data = dict(Action='GetMatchingProduct', MarketplaceId=marketplaceid)
-        data.update(utils.enumerate_param('ASINList.ASIN.', asins))
-        return self.make_request(data)
-
-    def get_matching_product_for_id(self, marketplaceid, type_, ids):
-        """
-        Returns a list of products and their attributes, based on a list of
-        product identifier values (ASIN, SellerSKU, UPC, EAN, ISBN, GCID  and JAN)
-        The identifier type is case sensitive.
-        See: http://docs.developer.amazonservices.com/en_US/products/Products_GetMatchingProductForId.html
-        """
-        data = dict(Action='GetMatchingProductForId',
-                    MarketplaceId=marketplaceid,
-                    IdType=type_)
-
-        data.update(utils.enumerate_param('IdList.Id.', ids))
-        return self.make_request(data)
-
-    def get_competitive_pricing_for_sku(self, marketplaceid, skus):
-        """
-        Returns the current competitive pricing of a product,
-        based on the SellerSKU and MarketplaceId that you specify.
-        See: http://docs.developer.amazonservices.com/en_US/products/Products_GetCompetitivePricingForSKU.html
-        """
-        data = dict(Action='GetCompetitivePricingForSKU', MarketplaceId=marketplaceid)
-        data.update(utils.enumerate_param('SellerSKUList.SellerSKU.', skus))
-        return self.make_request(data)
-
-    def get_competitive_pricing_for_asin(self, marketplaceid, asins):
-        """
-        Returns the current competitive pricing of a product,
-        based on the ASIN and MarketplaceId that you specify.
-        See: http://docs.developer.amazonservices.com/en_US/products/Products_GetCompetitivePricingForASIN.html
-        """
-        data = dict(Action='GetCompetitivePricingForASIN', MarketplaceId=marketplaceid)
-        data.update(utils.enumerate_param('ASINList.ASIN.', asins))
-        return self.make_request(data)
-
-    def get_lowest_offer_listings_for_sku(self, marketplaceid, skus, condition="Any", excludeme="False"):
-        """
-        Returns pricing information for the lowest-price active offer listings
-        for up to 20 products, based on SellerSKU.
-        See: http://docs.developer.amazonservices.com/en_US/products/Products_GetLowestOfferListingsForSKU.html
-        """
-        data = dict(Action='GetLowestOfferListingsForSKU',
-                    MarketplaceId=marketplaceid,
-                    ItemCondition=condition,
-                    ExcludeMe=excludeme)
-        data.update(utils.enumerate_param('SellerSKUList.SellerSKU.', skus))
-        return self.make_request(data)
-
-    def get_lowest_offer_listings_for_asin(self, marketplaceid, asins, condition="Any", excludeme="False"):
-        """
-        Returns pricing information for the lowest-price active offer listings
-        for up to 20 products, based on ASIN.
-        See: http://docs.developer.amazonservices.com/en_US/products/Products_GetLowestOfferListingsForASIN.html
-        """
-        data = dict(Action='GetLowestOfferListingsForASIN',
-                    MarketplaceId=marketplaceid,
-                    ItemCondition=condition,
-                    ExcludeMe=excludeme)
-        data.update(utils.enumerate_param('ASINList.ASIN.', asins))
-        return self.make_request(data)
-
-    def get_lowest_priced_offers_for_sku(self, marketplaceid, sku, condition="New", excludeme="False"):
-        """
-        Returns lowest priced offers for a single product, based on SellerSKU.
-        See: http://docs.developer.amazonservices.com/en_US/products/Products_GetLowestPricedOffersForSKU.html
-        """
-        data = dict(Action='GetLowestPricedOffersForSKU',
-                    MarketplaceId=marketplaceid,
-                    SellerSKU=sku,
-                    ItemCondition=condition,
-                    ExcludeMe=excludeme)
-        return self.make_request(data)
-
-    def get_lowest_priced_offers_for_asin(self, marketplaceid, asin, condition="New", excludeme="False"):
-        """
-        Returns lowest priced offers for a single product, based on ASIN.
-        See: http://docs.developer.amazonservices.com/en_US/products/Products_GetLowestPricedOffersForASIN.html
-        """
-        data = dict(Action='GetLowestPricedOffersForASIN',
-                    MarketplaceId=marketplaceid,
-                    ASIN=asin,
-                    ItemCondition=condition,
-                    ExcludeMe=excludeme)
-        return self.make_request(data)
-
-    def get_product_categories_for_sku(self, marketplaceid, sku):
-        """
-        Returns the parent product categories that a product belongs to, based on SellerSKU.
-        See: http://docs.developer.amazonservices.com/en_US/products/Products_GetProductCategoriesForSKU.html
-        """
-        data = dict(Action='GetProductCategoriesForSKU',
-                    MarketplaceId=marketplaceid,
-                    SellerSKU=sku)
-        return self.make_request(data)
-
-    def get_product_categories_for_asin(self, marketplaceid, asin):
-        """
-        Returns the parent product categories that a product belongs to, based on ASIN.
-        See: http://docs.developer.amazonservices.com/en_US/products/Products_GetProductCategoriesForASIN.html
-        """
-        data = dict(Action='GetProductCategoriesForASIN',
-                    MarketplaceId=marketplaceid,
-                    ASIN=asin)
-        return self.make_request(data)
-
-    def get_my_price_for_sku(self, marketplaceid, skus, condition=None):
-        """
-        Returns pricing information for your own offer listings, based on SellerSKU.
-        See: http://docs.developer.amazonservices.com/en_US/products/Products_GetMyPriceForSKU.html
-        """
-        data = dict(Action='GetMyPriceForSKU',
-                    MarketplaceId=marketplaceid,
-                    ItemCondition=condition)
-        data.update(utils.enumerate_param('SellerSKUList.SellerSKU.', skus))
-        return self.make_request(data)
-
-    def get_my_price_for_asin(self, marketplaceid, asins, condition=None):
-        """
-        Returns pricing information for your own offer listings, based on ASIN.
-        See: http://docs.developer.amazonservices.com/en_US/products/Products_GetMyPriceForASIN.html
-        """
-        data = dict(Action='GetMyPriceForASIN',
-                    MarketplaceId=marketplaceid,
-                    ItemCondition=condition)
-        data.update(utils.enumerate_param('ASINList.ASIN.', asins))
-        return self.make_request(data)
-
-
-class Sellers(MWS):
-    """
-    Amazon MWS Sellers API
-    See: http://docs.developer.amazonservices.com/en_US/sellers/Sellers_Overview.html
-    """
-    URI = '/Sellers/2011-07-01'
-    VERSION = '2011-07-01'
-    NAMESPACE = '{http://mws.amazonservices.com/schema/Sellers/2011-07-01}'
-    NEXT_TOKEN_OPERATIONS = [
-        'ListMarketplaceParticipations',
-    ]
-
-    @utils.next_token_action('ListMarketplaceParticipations')
-    def list_marketplace_participations(self, next_token=None):
-        """
-        Returns a list of marketplaces a seller can participate in and
-        a list of participations that include seller-specific information in that marketplace.
-        The operation returns only those marketplaces where the seller's account is
-        in an active state.
-        See: http://docs.developer.amazonservices.com/en_US/sellers/Sellers_ListMarketplaceParticipations.html
-
-        Pass `next_token` to send a ListMarketplaceParticipationsByNextToken request.
-        """
-        assert_no_token(next_token)
-        data = dict(Action='ListMarketplaceParticipations')
-        return self.make_request(data)
-
-    def list_marketplace_participations_by_next_token(self, token):
-        """
-        Deprecated.
-        Use `list_marketplace_participations(next_token=token)` instead.
-        """
-        warnings.warn(
-            "Use `list_marketplace_participations(next_token=token)` instead.",
-            DeprecationWarning,
-        )
-        return self.list_marketplace_participations(next_token=token)
-
-
-class Finances(MWS):
-    """
-    Amazon MWS Finances API
-    See: http://docs.developer.amazonservices.com/en_US/finances/Finances_Overview.html
-    """
-    URI = "/Finances/2015-05-01"
-    VERSION = "2015-05-01"
-    NS = '{https://mws.amazonservices.com/Finances/2015-05-01}'
-    NEXT_TOKEN_OPERATIONS = [
-        'ListFinancialEventGroups',
-        'ListFinancialEvents',
-    ]
-
-    @utils.next_token_action('ListFinancialEventGroups')
-    def list_financial_event_groups(self, created_after=None, created_before=None, max_results=None, next_token=None):
-        """
-        Returns financial event groups for a given date range.
-        See: http://docs.developer.amazonservices.com/en_US/finances/Finances_ListFinancialEventGroups.html
-
-        Pass `next_token` to send a ListFinancialEventGroupsByNextToken request.
-        """
-        assert_no_token(next_token)
-        data = dict(Action='ListFinancialEventGroups',
-                    FinancialEventGroupStartedAfter=created_after,
-                    FinancialEventGroupStartedBefore=created_before,
-                    MaxResultsPerPage=max_results)
-        return self.make_request(data)
-
-    def list_financial_event_groups_by_next_token(self, token):
-        """
-        Deprecated.
-        Use `list_financial_event_groups(next_token=token)` instead.
-        """
-        warnings.warn(
-            "Use `list_financial_event_groups(next_token=token)` instead.",
-            DeprecationWarning,
-        )
-        return self.list_financial_event_groups(next_token=token)
-
-    @utils.next_token_action('ListFinancialEvents')
-    def list_financial_events(self, financial_event_group_id=None, amazon_order_id=None, posted_after=None,
-                              posted_before=None, max_results=None, next_token=None):
-        """
-        Returns financial events for a user-provided FinancialEventGroupId or AmazonOrderId
-        See: http://docs.developer.amazonservices.com/en_US/finances/Finances_ListFinancialEvents.html
-
-        Pass `next_token` to send a ListFinancialEventsByNextToken request.
-        """
-        assert_no_token(next_token)
-        data = dict(Action='ListFinancialEvents',
-                    FinancialEventGroupId=financial_event_group_id,
-                    AmazonOrderId=amazon_order_id,
-                    PostedAfter=posted_after,
-                    PostedBefore=posted_before,
-                    MaxResultsPerPage=max_results)
-        return self.make_request(data)
-
-    def list_financial_events_by_next_token(self, token):
-        """
-        Deprecated.
-        Use `list_financial_events(next_token=token)` instead.
-        """
-        warnings.warn(
-            "Use `list_financial_events(next_token=token)` instead.",
-            DeprecationWarning,
-        )
-        return self.list_financial_events(next_token=token)
-
-
-# * Fulfillment APIs * #
-
-
-class InboundShipments(MWS):
-    """
-    Amazon MWS FulfillmentInboundShipment API
-    See: http://docs.developer.amazonservices.com/en_US/fba_inbound/FBAInbound_Overview.html
-    """
-    URI = "/FulfillmentInboundShipment/2010-10-01"
-    VERSION = '2010-10-01'
-    NAMESPACE = '{http://mws.amazonaws.com/FulfillmentInboundShipment/2010-10-01/}'
-    NEXT_TOKEN_OPERATIONS = [
-        'ListInboundShipments',
-        'ListInboundShipmentItems',
-    ]
-    SHIPMENT_STATUSES = ['WORKING', 'SHIPPED', 'CANCELLED']
-    DEFAULT_SHIP_STATUS = 'WORKING'
-    LABEL_PREFERENCES = ['SELLER_LABEL',
-                         'AMAZON_LABEL_ONLY',
-                         'AMAZON_LABEL_PREFERRED']
-
-    def __init__(self, *args, **kwargs):
-        """
-        Allow the addition of a from_address dict during object initialization.
-        kwarg "from_address" is caught and popped here,
-        then calls set_ship_from_address.
-        If empty or left out, empty dict is set by default.
-        """
-        self.from_address = {}
-        addr = kwargs.pop('from_address', None)
-        if addr is not None:
-            self.from_address = self.set_ship_from_address(addr)
-        super(InboundShipments, self).__init__(*args, **kwargs)
-
-    # * HELPER METHODS * #
-
-    def set_ship_from_address(self, address):
-        """
-        Parses an `address` dict into the appropriate MWS keys
-        to provide to requests for creating inbound shipments, storing this data
-        on self.from_address.
-
-        Input keys expected:
-          REQUIRED: 'name', 'address_1', 'city'
-          OPTIONAL: 'address_2', 'district_or_county', 'state_or_province', 'postal_code', 'country'
-        Note 1: optional keys may still be required by MWS in specific combinations.
-        Refer to Address data type documentation for details:
-        http://docs.developer.amazonservices.com/en_US/fba_inbound/FBAInbound_Datatypes.html#Address
-
-        Note 2: 'country_code' is technically a required field, but a default ('US') is provided.
-        Please adjust as needed for your purposes.
-        """
-        # Clear existing
-        self.from_address = None
-
-        if not address:
-            raise MWSError('Missing required `address` dict.')
-        if not isinstance(address, dict):
-            raise MWSError("`address` must be a dict")
-
-        key_config = [
-            # Tuples composed of:
-            # (input_key, output_key, is_required, default_value)
-            ('name', 'Name', True, None),
-            ('address_1', 'AddressLine1', True, None),
-            ('address_2', 'AddressLine2', False, None),
-            ('city', 'City', True, None),
-            ('district_or_county', 'DistrictOrCounty', False, None),
-            ('state_or_province', 'StateOrProvinceCode', False, None),
-            ('postal_code', 'PostalCode', False, None),
-            ('country', 'CountryCode', False, 'US'),
-        ]
-
-        # Check if all REQUIRED keys in address exist:
-        if not all(k in address for k in
-                   [c[0] for c in key_config if c[2]]):
-            # Required parts of address missing
-            raise MWSError((
-                "`address` dict missing required keys: {required}."
-                "\n- Optional keys: {optional}."
-            ).format(
-                required=", ".join([c[0] for c in key_config if c[2]]),
-                optional=", ".join([c[0] for c in key_config if not c[2]]),
-            ))
-
-        # Passed tests. Assign values
-        addr = {'ShipFromAddress.{}'.format(c[1]): address.get(c[0], c[3])
-                for c in key_config}
-        self.from_address = addr
-
-    def parse_item_args(self, item_args, operation):
-        """
-        Parses item arguments sent to create_inbound_shipment_plan, create_inbound_shipment,
-        and update_inbound_shipment methods.
-
-        `item_args` is expected as an iterable containing dicts.
-        Each dict should have the following keys:
-          For `create_inbound_shipment_plan`:
-            REQUIRED: 'sku', 'quantity'
-            OPTIONAL: 'quantity_in_case', 'asin', 'condition'
-          Other operations:
-            REQUIRED: 'sku', 'quantity'
-            OPTIONAL: 'quantity_in_case'
-        If a required key is missing, throws MWSError.
-        All extra keys are ignored.
-
-        Keys (above) are converted to the appropriate MWS key according to `key_config` (below)
-        based on the particular operation required.
-        """
-        if not item_args:
-            raise MWSError("One or more `item` dict arguments required.")
-
-        if operation == 'CreateInboundShipmentPlan':
-            # `key_config` composed of list of tuples, each tuple compose of:
-            # (input_key, output_key, is_required, default_value)
-            key_config = [
-                ('sku', 'SellerSKU', True, None),
-                ('quantity', 'Quantity', True, None),
-                ('quantity_in_case', 'QuantityInCase', False, None),
-                ('asin', 'ASIN', False, None),
-                ('condition', 'Condition', False, None),
-            ]
-            # The expected MWS key for quantity is different for this operation.
-            # This ensures we use the right key later on.
-            quantity_key = 'Quantity'
-        else:
-            key_config = [
-                ('sku', 'SellerSKU', True, None),
-                ('quantity', 'QuantityShipped', True, None),
-                ('quantity_in_case', 'QuantityInCase', False, None),
-            ]
-            quantity_key = 'QuantityShipped'
-
-        items = []
-        for item in item_args:
-            if not isinstance(item, dict):
-                raise MWSError("`item` argument must be a dict.")
-            if not all(k in item for k in
-                       [c[0] for c in key_config if c[2]]):
-                # Required keys of an item line missing
-                raise MWSError((
-                    "`item` dict missing required keys: {required}."
-                    "\n- Optional keys: {optional}."
-                ).format(
-                    required=', '.join([c[0] for c in key_config if c[2]]),
-                    optional=', '.join([c[0] for c in key_config if not c[2]]),
-                ))
-
-            # Get data from the item.
-            # Convert to str if present, or leave as None if missing
-            quantity = item.get('quantity')
-            if quantity is not None:
-                quantity = str(quantity)
-
-            quantity_in_case = item.get('quantity_in_case')
-            if quantity_in_case is not None:
-                quantity_in_case = str(quantity_in_case)
-
-            item_dict = {
-                'SellerSKU': item.get('sku'),
-                quantity_key: quantity,
-                'QuantityInCase': quantity_in_case,
-            }
-            item_dict.update({
-                c[1]: item.get(c[0], c[3])
-                for c in key_config
-                if c[0] not in ['sku', 'quantity', 'quantity_in_case']
-            })
-            items.append(item_dict)
-
-        return items
-
-    # * REQUEST METHODS * #
-
-    def create_inbound_shipment_plan(self, items, country_code='US',
-                                     subdivision_code='', label_preference=''):
-        """
-        Returns one or more inbound shipment plans, which provide the
-        information you need to create inbound shipments.
-        See: http://docs.developer.amazonservices.com/en_US/fba_inbound/FBAInbound_CreateInboundShipmentPlan.html
-
-        `items` must be an iterable containing dicts.
-        See `InboundShipments.parse_item_args` for details.
-
-        A `from_address` is required. Call `InboundShipments.set_ship_from_address`
-        or pass a `from_address` kwarg when initializing InboundShipments to set up
-        the address BEFORE calling this method!
-        """
-        if not items:
-            raise MWSError("no items provided for create_inbound_shipment_plan call.")
-        subdivision_code = subdivision_code or None
-        label_preference = label_preference or None
-
-        items = self.parse_item_args(items, 'CreateInboundShipmentPlan')
-        if not self.from_address:
-            raise MWSError((
-                "ShipFromAddress has not been set. "
-                "Please use `.set_ship_from_address()` first."
-            ))
-
-        data = dict(
-            Action='CreateInboundShipmentPlan',
-            ShipToCountryCode=country_code,
-            ShipToCountrySubdivisionCode=subdivision_code,
-            LabelPrepPreference=label_preference,
-        )
-        data.update(self.from_address)
-        data.update(utils.enumerate_keyed_param(
-            'InboundShipmentPlanRequestItems.member', items,
-        ))
-        return self.make_request(data, method="POST")
-
-    def create_inbound_shipment(self, shipment_id, shipment_name,
-                                destination, items, shipment_status='',
-                                label_preference='', case_required=False,
-                                box_contents_source=None):
-        """
-        Creates an inbound shipment to Amazon's fulfillment network.
-        See: http://docs.developer.amazonservices.com/en_US/fba_inbound/FBAInbound_CreateInboundShipment.html
-
-        `items` must be an iterable containing dicts.
-        See `InboundShipments.parse_item_args` for details.
-
-        A `from_address` is required. Call `InboundShipments.set_ship_from_address`
-        or pass a `from_address` kwarg when initializing InboundShipments to set up
-        the address BEFORE calling this method!
-        """
-        assert isinstance(shipment_id, str), "`shipment_id` must be a string."
-        assert isinstance(shipment_name, str), "`shipment_name` must be a string."
-        assert isinstance(destination, str), "`destination` must be a string."
-
-        if not items:
-            raise MWSError("One or more `item` dict arguments required.")
-
-        items = self.parse_item_args(items, 'CreateInboundShipment')
-
-        if not self.from_address:
-            raise MWSError((
-                "ShipFromAddress has not been set. "
-                "Please use `.set_ship_from_address()` first."
-            ))
-        from_address = self.from_address
-        from_address = {'InboundShipmentHeader.{}'.format(k): v
-                        for k, v in from_address.items()}
-
-        if shipment_status not in self.SHIPMENT_STATUSES:
-            # Status is required for `create` request.
-            # Set it to default.
-            shipment_status = self.DEFAULT_SHIP_STATUS
-
-        if label_preference not in self.LABEL_PREFERENCES:
-            # Label preference not required. Set to None
-            label_preference = None
-
-        # Explict True/False for case_required,
-        # written as the strings MWS expects.
-        case_required = 'true' if case_required else 'false'
-
-        data = {
-            'Action': 'CreateInboundShipment',
-            'ShipmentId': shipment_id,
-            'InboundShipmentHeader.ShipmentName': shipment_name,
-            'InboundShipmentHeader.DestinationFulfillmentCenterId': destination,
-            'InboundShipmentHeader.LabelPrepPreference': label_preference,
-            'InboundShipmentHeader.AreCasesRequired': case_required,
-            'InboundShipmentHeader.ShipmentStatus': shipment_status,
-            'InboundShipmentHeader.IntendedBoxContentsSource': box_contents_source,
-        }
-        data.update(from_address)
-        data.update(utils.enumerate_keyed_param(
-            'InboundShipmentItems.member', items,
-        ))
-        return self.make_request(data, method="POST")
-
-    def update_inbound_shipment(self, shipment_id, shipment_name,
-                                destination, items=None, shipment_status='',
-                                label_preference='', case_required=False,
-                                box_contents_source=None):
-        """
-        Updates an existing inbound shipment in Amazon FBA.
-        See: http://docs.developer.amazonservices.com/en_US/fba_inbound/FBAInbound_UpdateInboundShipment.html
-
-        `items` (optional), if provided, must be an iterable containing dicts.
-        See `InboundShipments.parse_item_args` for details.
-
-        A `from_address` is required. Call `InboundShipments.set_ship_from_address`
-        or pass a `from_address` kwarg when initializing InboundShipments to set up
-        the address BEFORE calling this method!
-
-        Note: yes, a from_address IS required for sending an update request, even if the address is not being altered.
-        If you use multiple from_addresses, to ensure you are not overwriting the from_address of an existing shipment,
-        we recommend querying for shipment data using list_inbound_shipments and copying the shipment's from_address
-        from Amazon's response.
-        """
-        # Assert these are strings, error out if not.
-        assert isinstance(shipment_id, str), "`shipment_id` must be a string."
-        assert isinstance(shipment_name, str), "`shipment_name` must be a string."
-        assert isinstance(destination, str), "`destination` must be a string."
-
-        # Parse item args
-        if items:
-            items = self.parse_item_args(items, 'UpdateInboundShipment')
-        else:
-            items = None
-
-        # Raise exception if no from_address has been set prior to calling
-        if not self.from_address:
-            raise MWSError((
-                "ShipFromAddress has not been set. "
-                "Please use `.set_ship_from_address()` first."
-            ))
-        # Assemble the from_address using operation-specific header
-        from_address = self.from_address
-        from_address = {'InboundShipmentHeader.{}'.format(k): v
-                        for k, v in from_address.items()}
-
-        if shipment_status not in self.SHIPMENT_STATUSES:
-            # Passed shipment status is an invalid choice.
-            # Remove it from this request by setting it to None.
-            shipment_status = None
-
-        if label_preference not in self.LABEL_PREFERENCES:
-            # Passed label preference is an invalid choice.
-            # Remove it from this request by setting it to None.
-            label_preference = None
-
-        case_required = 'true' if case_required else 'false'
-
-        data = {
-            'Action': 'UpdateInboundShipment',
-            'ShipmentId': shipment_id,
-            'InboundShipmentHeader.ShipmentName': shipment_name,
-            'InboundShipmentHeader.DestinationFulfillmentCenterId': destination,
-            'InboundShipmentHeader.LabelPrepPreference': label_preference,
-            'InboundShipmentHeader.AreCasesRequired': case_required,
-            'InboundShipmentHeader.ShipmentStatus': shipment_status,
-            'InboundShipmentHeader.IntendedBoxContentsSource': box_contents_source,
-        }
-        data.update(from_address)
-        if items:
-            # Update with an items paramater only if they exist.
-            data.update(utils.enumerate_keyed_param(
-                'InboundShipmentItems.member', items,
-            ))
-        return self.make_request(data, method="POST")
-
-    def get_prep_instructions_for_sku(self, skus=None, country_code=None):
-        """
-        Returns labeling requirements and item preparation instructions
-        to help you prepare items for an inbound shipment.
-        See: http://docs.developer.amazonservices.com/en_US/fba_inbound/FBAInbound_GetPrepInstructionsForSKU.html
-        """
-        country_code = country_code or 'US'
-        skus = skus or []
-
-        # 'skus' should be a unique list, or there may be an error returned.
-        skus = utils.unique_list_order_preserved(skus)
-
-        data = dict(
-            Action='GetPrepInstructionsForSKU',
-            ShipToCountryCode=country_code,
-        )
-        data.update(utils.enumerate_params({
-            'SellerSKUList.ID.': skus,
-        }))
-        return self.make_request(data, method="POST")
-
-    def get_prep_instructions_for_asin(self, asins=None, country_code=None):
-        """
-        Returns item preparation instructions to help with item sourcing decisions.
-        See: http://docs.developer.amazonservices.com/en_US/fba_inbound/FBAInbound_GetPrepInstructionsForASIN.html
-        """
-        country_code = country_code or 'US'
-        asins = asins or []
-
-        # 'asins' should be a unique list, or there may be an error returned.
-        asins = utils.unique_list_order_preserved(asins)
-
-        data = dict(
-            Action='GetPrepInstructionsForASIN',
-            ShipToCountryCode=country_code,
-        )
-        data.update(utils.enumerate_params({
-            'ASINList.ID.': asins,
-        }))
-        return self.make_request(data, method="POST")
-
-    def get_package_labels(self, shipment_id, num_packages, page_type=None):
-        """
-        Returns PDF document data for printing package labels for an inbound shipment.
-        See: http://docs.developer.amazonservices.com/en_US/fba_inbound/FBAInbound_GetPackageLabels.html
-
-        Response content will contain a base64-encoded string. When decoded, this will produce a ZIP file.
-        Inside this ZIP file object, you should find a single PDF file. This PDF file will contain
-        the printable labels requested.
-        """
-        # TODO: build helper method for extracting PDF file contents from this and other, similar requests.
-        data = dict(
-            Action='GetPackageLabels',
-            ShipmentId=shipment_id,
-            PageType=page_type,
-            NumberOfPackages=str(num_packages),
-        )
-        return self.make_request(data, method="POST")
-
-    def get_transport_content(self, shipment_id):
-        """
-        Returns current transportation information about an inbound shipment.
-        See: http://docs.developer.amazonservices.com/en_US/fba_inbound/FBAInbound_GetTransportContent.html
-        """
-        data = dict(
-            Action='GetTransportContent',
-            ShipmentId=shipment_id
-        )
-        return self.make_request(data, method="POST")
-
-    def estimate_transport_request(self, shipment_id):
-        """
-        Requests an estimate of the shipping cost for an inbound shipment.
-        See: http://docs.developer.amazonservices.com/en_US/fba_inbound/FBAInbound_EstimateTransportRequest.html
-        """
-        data = dict(
-            Action='EstimateTransportRequest',
-            ShipmentId=shipment_id,
-        )
-        return self.make_request(data, method="POST")
-
-    def void_transport_request(self, shipment_id):
-        """
-        Voids a previously-confirmed request to ship your inbound shipment
-        using an Amazon-partnered carrier.
-        See: http://docs.developer.amazonservices.com/en_US/fba_inbound/FBAInbound_VoidTransportRequest.html
-        """
-        data = dict(
-            Action='VoidTransportRequest',
-            ShipmentId=shipment_id
-        )
-        return self.make_request(data, method="POST")
-
-    def get_bill_of_lading(self, shipment_id):
-        """
-        Returns PDF document data for printing a bill of lading for an inbound shipment.
-        See: http://docs.developer.amazonservices.com/en_US/fba_inbound/FBAInbound_GetBillOfLading.html
-
-        Response content will contain a base64-encoded string. When decoded, this will produce a ZIP file.
-        Inside this ZIP file object, you should find a single PDF file. This PDF file will contain
-        the printable labels requested.
-        """
-        data = dict(
-            Action='GetBillOfLading',
-            ShipmentId=shipment_id,
-        )
-        return self.make_request(data, "POST")
-
-    @utils.next_token_action('ListInboundShipments')
-    def list_inbound_shipments(self, shipment_ids=None, shipment_statuses=None,
-                               last_updated_after=None, last_updated_before=None, next_token=None):
-        """
-        Returns list of shipments based on statuses, IDs, and/or before/after datetimes.
-        See: http://docs.developer.amazonservices.com/en_US/fba_inbound/FBAInbound_ListInboundShipments.html
-
-        Pass `next_token` to send a ListInboundShipmentsByNextToken request.
-        """
-        assert_no_token(next_token)
-        last_updated_after = utils.dt_iso_or_none(last_updated_after)
-        last_updated_before = utils.dt_iso_or_none(last_updated_before)
-
-        data = dict(
-            Action='ListInboundShipments',
-            LastUpdatedAfter=last_updated_after,
-            LastUpdatedBefore=last_updated_before,
-        )
-        data.update(utils.enumerate_params({
-            'ShipmentStatusList.member.': shipment_statuses,
-            'ShipmentIdList.member.': shipment_ids,
-        }))
-        return self.make_request(data, method="POST")
-
-    @utils.next_token_action('ListInboundShipmentItems')
-    def list_inbound_shipment_items(self, shipment_id=None, last_updated_after=None,
-                                    last_updated_before=None, next_token=None):
-        """
-        Returns list of items within inbound shipments and/or before/after datetimes.
-        See: http://docs.developer.amazonservices.com/en_US/fba_inbound/FBAInbound_ListInboundShipmentItems.html
-
-        Pass `next_token` to send a ListInboundShipmentItemsByNextToken request.
-        """
-        assert_no_token(next_token)
-        last_updated_after = utils.dt_iso_or_none(last_updated_after)
-        last_updated_before = utils.dt_iso_or_none(last_updated_before)
-
-        data = dict(
-            Action='ListInboundShipmentItems',
-            ShipmentId=shipment_id,
-            LastUpdatedAfter=last_updated_after,
-            LastUpdatedBefore=last_updated_before,
-        )
-        return self.make_request(data, method="POST")
-
-
-class Inventory(MWS):
-    """
-    Amazon MWS Fulfillment Inventory API
-    http://docs.developer.amazonservices.com/en_US/fba_inventory/FBAInventory_Overview.html
-    """
-    URI = '/FulfillmentInventory/2010-10-01'
-    VERSION = '2010-10-01'
-    NAMESPACE = "{http://mws.amazonaws.com/FulfillmentInventory/2010-10-01}"
-    NEXT_TOKEN_OPERATIONS = [
-        'ListInventorySupply',
-    ]
-
-    @utils.next_token_action('ListInventorySupply')
-    def list_inventory_supply(self, skus=(), datetime_=None,
-                              response_group='Basic', next_token=None):
-        """
-        Returns information on available inventory
-        See: http://docs.developer.amazonservices.com/en_US/fba_inventory/FBAInventory_ListInventorySupply.html
-
-        Pass `next_token` to send a ListInventorySupplyByNextToken request.
-        """
-        assert_no_token(next_token)
-        data = dict(Action='ListInventorySupply',
-                    QueryStartDateTime=datetime_,
-                    ResponseGroup=response_group)
-        data.update(utils.enumerate_param('SellerSkus.member.', skus))
-        return self.make_request(data, "POST")
-
-    def list_inventory_supply_by_next_token(self, token):
-        """
-        Deprecated.
-        Use `list_inventory_supply(next_token=token)` instead.
-        """
-        warnings.warn(
-            "Use `list_inventory_supply(next_token=token)` instead.",
-            DeprecationWarning,
-        )
-        return self.list_inventory_supply(next_token=token)
-
-
-class OutboundShipments(MWS):
-    """
-    Amazon MWS Fulfillment Outbound Shipments API
-    See: http://docs.developer.amazonservices.com/en_US/fba_outbound/FBAOutbound_Overview.html
-    """
-    URI = "/FulfillmentOutboundShipment/2010-10-01"
-    VERSION = "2010-10-01"
-    NEXT_TOKEN_OPERATIONS = [
-        'ListAllFulfillmentOrders',
-    ]
-    # TODO: add GetFulfillmentPreview
-    # TODO: add CreateFulfillmentPreview
-    # TODO: add UpdateFulfillmentPreview
-    # TODO: add GetFulfillmentOrder
-    # TODO: add ListAllFulfillmentOrders (with next token)
-    # TODO: add GetPackageTrackingDetails
-    # TODO: add CancelFulfillmentOrder
-    # TODO: add ListReturnReasonCodes
-    # TODO: add CreateFulfillmentReturn
-
-
-class Recommendations(MWS):
-    """
-    Amazon MWS Recommendations API
-    See: http://docs.developer.amazonservices.com/en_US/recommendations/Recommendations_Overview.html
-    """
-    URI = '/Recommendations/2013-04-01'
-    VERSION = '2013-04-01'
-    NAMESPACE = "{https://mws.amazonservices.com/Recommendations/2013-04-01}"
-    NEXT_TOKEN_OPERATIONS = [
-        "ListRecommendations",
-    ]
-
-    def get_last_updated_time_for_recommendations(self, marketplaceid):
-        """
-        Checks whether there are active recommendations for each category for the given marketplace, and if there are,
-        returns the time when recommendations were last updated for each category.
-        See:
-        http://docs.developer.amazonservices.com/en_US/recommendations/Recommendations_GetLastUpdatedTimeForRecommendations.html
-        """
-        data = dict(Action='GetLastUpdatedTimeForRecommendations',
-                    MarketplaceId=marketplaceid)
-        return self.make_request(data, "POST")
-
-    @utils.next_token_action('ListRecommendations')
-    def list_recommendations(self, marketplaceid=None,
-                             recommendationcategory=None, next_token=None):
-        """
-        Returns your active recommendations for a specific category or for all categories for a specific marketplace.
-        See: http://docs.developer.amazonservices.com/en_US/recommendations/Recommendations_ListRecommendations.html
-
-        Pass `next_token` to send a ListRecommendationsByNextToken request.
-        """
-        assert_no_token(next_token)
-        data = dict(Action="ListRecommendations",
-                    MarketplaceId=marketplaceid,
-                    RecommendationCategory=recommendationcategory)
-        return self.make_request(data, "POST")
-
-    def list_recommendations_by_next_token(self, token):
-        """
-        Deprecated.
-        Use `list_recommendations(next_token=token)` instead.
-        """
-        warnings.warn(
-            "Use `list_recommendations(next_token=token)` instead.",
-            DeprecationWarning,
-        )
-        return self.list_recommendations(next_token=token)
-
-
-# * Merchant Fulfillment API * #
-class MerchantFulfillment(MWS):
-    """
-    Amazon MWS Merchant Fulfillment API
-    """
-    URI = "/MerchantFulfillment/2015-06-01"
-    VERSION = "2015-06-01"
-    NS = '{https://mws.amazonservices.com/MerchantFulfillment/2015-06-01}'
-
-    def get_eligible_shipping_services(self, amazon_order_id=None, seller_orderid=None, item_list=[],
-                                       ship_from_address={}, package_dimensions={}, weight={},
-                                       must_arrive_by_date=None, ship_date=None,
-                                       shipping_service_options={}, label_customization={}):
-
-        data = {
-            "Action": "GetEligibleShippingServices",
-            "ShipmentRequestDetails.AmazonOrderId": amazon_order_id,
-            "ShipmentRequestDetails.SellerOrderId": seller_orderid,
-            "ShipmentRequestDetails.MustArriveByDate": must_arrive_by_date,
-            "ShipmentRequestDetails.ShipDate": ship_date
-        }
-        data.update(utils.enumerate_keyed_param("ShipmentRequestDetails.ItemList.Item", item_list))
-        data.update(utils.dict_keyed_param("ShipmentRequestDetails.ShipFromAddress", ship_from_address))
-        data.update(utils.dict_keyed_param("ShipmentRequestDetails.PackageDimensions", package_dimensions))
-        data.update(utils.dict_keyed_param("ShipmentRequestDetails.Weight", weight))
-        data.update(utils.dict_keyed_param("ShipmentRequestDetails.ShippingServiceOptions", shipping_service_options))
-        data.update(utils.dict_keyed_param("ShipmentRequestDetails.LabelCustomization", label_customization))
-        return self.make_request(data)
-
-    def create_shipment(self, amazon_order_id=None, seller_orderid=None, item_list=[], ship_from_address={},
-                        package_dimensions={}, weight={}, must_arrive_by_date=None, ship_date=None,
-                        shipping_service_options={}, label_customization={}, shipping_service_id=None,
-                        shipping_service_offer_id=None, hazmat_type=None):
-
-        data = {
-            "Action": "CreateShipment",
-            "ShipmentRequestDetails.AmazonOrderId": amazon_order_id,
-            "ShipmentRequestDetails.SellerOrderId": seller_orderid,
-            "ShipmentRequestDetails.MustArriveByDate": must_arrive_by_date,
-            "ShipmentRequestDetails.ShipDate": ship_date,
-            "ShippingServiceId": shipping_service_id,
-            "ShippingServiceOfferId": shipping_service_offer_id,
-            "HazmatType": hazmat_type
-        }
-        data.update(utils.enumerate_keyed_param("ShipmentRequestDetails.ItemList.Item", item_list))
-        data.update(utils.dict_keyed_param("ShipmentRequestDetails.ShipFromAddress", ship_from_address))
-        data.update(utils.dict_keyed_param("ShipmentRequestDetails.PackageDimensions", package_dimensions))
-        data.update(utils.dict_keyed_param("ShipmentRequestDetails.Weight", weight))
-        data.update(utils.dict_keyed_param("ShipmentRequestDetails.ShippingServiceOptions", shipping_service_options))
-        data.update(utils.dict_keyed_param("ShipmentRequestDetails.LabelCustomization", label_customization))
-        return self.make_request(data)
-
-    def get_shipment(self, shipment_id=None):
-        data = dict(Action="GetShipment", ShipmentId=shipment_id)
-        return self.make_request(data)
-
-    def cancel_shipment(self, shipment_id=None):
-        data = dict(Action="CancelShipment", ShipmentId=shipment_id)
-        return self.make_request(data)
-=======
-        return utils.enumerate_param(param, values)
->>>>>>> eed7bc5f
