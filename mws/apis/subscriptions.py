"""
Amazon MWS Subscriptions API
"""
from __future__ import absolute_import

from ..mws import MWS
from .. import utils
# from .. import utils

# TODO include NotificationType enumeration
# TODO set up a basic object for Subscription and Destination types?


class Subscriptions(MWS):
    """
    Amazon MWS Subscriptions API

    Docs:
    http://docs.developer.amazonservices.com/en_US/subscriptions/index.html
    """
    URI = "/Subscriptions/2013-07-01"
    VERSION = "2013-07-01"
    NAMESPACE = "{http://mws.amazonaws.com/Subscriptions/2013-07-01}"

    # TODO include a helper method for configuring and saving a destination to the object with a keyname
    # This might cut down on some time setting up all the values for the destination for each call,
    # particularly if someone needs to make several calls at once for the same destination.

    def _parse_attributes(self, attributes):
        if not attributes or not isinstance(attributes, dict):
            # Return empty dict so it can easily pass to `data.update()`
            return {}
        attribute_list = []
        for key, val in attributes.items():
            attribute_list.append({
                'Key': key,
                'Value': val,
            })
        return attribute_list

    def register_destination(self, marketplace_id, delivery_channel="SQS", attributes=None):
        """
        Specifies a new destination where you want to receive notifications.

        Docs:
        http://docs.developer.amazonservices.com/en_US/subscriptions/Subscriptions_RegisterDestination.html

        delivery_channel: Currently only supports SQS
        attributes: example {"sqsQueueUrl": "https://sqs.eu-west-2.amazonaws.com/378051892504/Amazon_MWS_Notify"}

        """
        if attributes is None:
            raise ValueError("attributes cannot be None")

        data = {
            "Action": "RegisterDestination",
            "MarketplaceId": marketplace_id,
            "Destination.DeliveryChannel": delivery_channel
        }
        data.update(utils.enumerate_keyed_param("Destination.AttributeList.member", self._parse_attributes(attributes)))

        return self.make_request(data, "POST")

    def deregister_destination(self, marketplace_id, delivery_channel="SQS", attributes=None):
        """
        Removes an existing destination from the list of registered destinations.

        Docs:
        http://docs.developer.amazonservices.com/en_US/subscriptions/Subscriptions_DeregisterDestination.html

        delivery_channel: Currently only supports SQS
        attributes: example {"sqsQueueUrl": "https://sqs.eu-west-2.amazonaws.com/378051892504/Amazon_MWS_Notify"}

        """
        if attributes is None:
            raise ValueError("attributes cannot be None")

        data = {
            "Action": "DeregisterDestination",
            "MarketplaceId": marketplace_id,
            "Destination.DeliveryChannel": delivery_channel
        }
        data.update(utils.enumerate_keyed_param("Destination.AttributeList.member", self._parse_attributes(attributes)))

        return self.make_request(data, "POST")

    def list_registered_destinations(self, marketplace_id):
        """
        Lists all current destinations that you have registered.

        Docs:
        http://docs.developer.amazonservices.com/en_US/subscriptions/Subscriptions_ListRegisteredDestinations.html
        """
        data = {"Action": "ListRegisteredDestinations",
                "MarketplaceId": marketplace_id}

        return self.make_request(data, "POST")

    def send_test_notification_to_destination(self, marketplace_id, delivery_channel="SQS", attributes=None):
        """
        Sends a test notification to an existing destination.

        Docs:
        http://docs.developer.amazonservices.com/en_US/subscriptions/Subscriptions_SendTestNotificationToDestination.html

        delivery_channel: Currently only supports SQS
        attributes: example {"sqsQueueUrl": "https://sqs.eu-west-2.amazonaws.com/378051892504/Amazon_MWS_Notify"}

        """
        if attributes is None:
            raise ValueError("attributes cannot be None")

        data = {"Action": "SendTestNotificationToDestination",
                "MarketplaceId": marketplace_id,
                "Destination.DeliveryChannel": delivery_channel}
        data.update(utils.enumerate_keyed_param("Destination.AttributeList.member", self._parse_attributes(attributes)))

        return self.make_request(data, method="POST")

    def create_subscription(self, marketplace_id, delivery_channel="SQS", attributes=None,
                            notification_type=None, is_enabled=True):
        """
        Creates a new subscription for the specified notification type and destination.

        Docs:
        http://docs.developer.amazonservices.com/en_US/subscriptions/Subscriptions_CreateSubscription.html

        delivery_channel: Currently only supports SQS
        attributes: example {"sqsQueueUrl": "https://sqs.eu-west-2.amazonaws.com/378051892504/Amazon_MWS_Notify"}

        """

        if attributes is None:
            raise ValueError("attributes cannot be None")

        if notification_type is None:
            raise ValueError("notification_type cannot be None")
        data = {"Action": "CreateSubscription",
                "MarketplaceId": marketplace_id,
                "Subscription.Destination.DeliveryChannel": delivery_channel,
                "Subscription.IsEnabled": str(is_enabled).lower(),
                "Subscription.NotificationType": notification_type}

        data.update(utils.enumerate_keyed_param("Subscription.Destination.AttributeList.member", self._parse_attributes(attributes)))

        return self.make_request(data, "POST")

    def get_subscription(self, marketplace_id, delivery_channel="SQS", attributes=None, notification_type=None):
        """
        Gets the subscription for the specified notification type and destination.

        Docs:
        http://docs.developer.amazonservices.com/en_US/subscriptions/Subscriptions_GetSubscription.html

        delivery_channel: Currently only supports SQS
        attributes: example {"sqsQueueUrl": "https://sqs.eu-west-2.amazonaws.com/378051892504/Amazon_MWS_Notify"}

        """

        if attributes is None:
            raise ValueError("attributes cannot be None")

        if notification_type is None:
            raise ValueError("notification_type cannot be None")
        data = {"Action": "GetSubscription",
                "MarketplaceId": marketplace_id,
                "Subscription.Destination.DeliveryChannel": delivery_channel,
                "Subscription.NotificationType": notification_type}
        data.update(utils.enumerate_keyed_param("Subscription.Destination.AttributeList.member", self._parse_attributes(attributes)))

        return self.make_request(data, "POST")

    def delete_subscription(self, marketplace_id, delivery_channel="SQS", attributes=None, notification_type=None):

        """
        Deletes the subscription for the specified notification type and destination.

        Docs:
        http://docs.developer.amazonservices.com/en_US/subscriptions/Subscriptions_DeleteSubscription.html

        delivery_channel: Currently only supports SQS
        attributes: example {"sqsQueueUrl": "https://sqs.eu-west-2.amazonaws.com/378051892504/Amazon_MWS_Notify"}

        """

        if attributes is None:
            raise ValueError("attributes cannot be None")

        if notification_type is None:
            raise ValueError("notification_type cannot be None")
        data = {"Action": "DeleteSubscription",
                "MarketplaceId": marketplace_id,
                "Destination.DeliveryChannel": delivery_channel,
                "NotificationType": notification_type}

        data.update(utils.enumerate_keyed_param("Destination.AttributeList.member", self._parse_attributes(attributes)))

        return self.make_request(data, "POST")

    def list_subscriptions(self, marketplace_id):
        """
        Returns a list of all your current subscriptions.

        Docs:
        http://docs.developer.amazonservices.com/en_US/subscriptions/Subscriptions_ListSubscriptions.html
        """
        data = {
            "Action": "ListSubscriptions",
            "MarketplaceId": marketplace_id,
        }

        return self.make_request(data, "POST")

    def update_subscription(self, marketplace_id, delivery_channel="SQS", attributes=None,
                            notification_type=None, is_enabled=True):
        """
        Updates the subscription for the specified notification type and destination.

        Docs:
        http://docs.developer.amazonservices.com/en_US/subscriptions/Subscriptions_UpdateSubscription.html

        delivery_channel: Currently only supports SQS
        attributes: example {"sqsQueueUrl": "https://sqs.eu-west-2.amazonaws.com/378051892504/Amazon_MWS_Notify"}

        """
        if attributes is None:
            raise ValueError("attributes cannot be None")

        if notification_type is None:
            raise ValueError("notification_type cannot be None")
        data = {"Action": "UpdateSubscription",
                "MarketplaceId": marketplace_id,
                "Subscription.Destination.DeliveryChannel": delivery_channel,
                "Subscription.IsEnabled": str(is_enabled).lower(),
                "Subscription.NotificationType": notification_type}
<<<<<<< HEAD
        data.update(utils.enumerate_keyed_param("Subscription.Destination.AttributeList.member", self._parse_attributes(attributes)))

=======
        data.update(utils.enumerate_keyed_param("Destination.AttributeList.member", self._parse_attributes(attributes)))
>>>>>>> 8366080b
        return self.make_request(data, "POST")<|MERGE_RESOLUTION|>--- conflicted
+++ resolved
@@ -233,10 +233,6 @@
                 "Subscription.Destination.DeliveryChannel": delivery_channel,
                 "Subscription.IsEnabled": str(is_enabled).lower(),
                 "Subscription.NotificationType": notification_type}
-<<<<<<< HEAD
+
         data.update(utils.enumerate_keyed_param("Subscription.Destination.AttributeList.member", self._parse_attributes(attributes)))
-
-=======
-        data.update(utils.enumerate_keyed_param("Destination.AttributeList.member", self._parse_attributes(attributes)))
->>>>>>> 8366080b
         return self.make_request(data, "POST")