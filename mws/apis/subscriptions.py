"""
Amazon MWS Subscriptions API
"""
from __future__ import absolute_import

from ..mws import MWS
from .. import utils
# from .. import utils

# TODO include NotificationType enumeration
# TODO set up a basic object for Subscription and Destination types?


class Subscriptions(MWS):
    """
    Amazon MWS Subscriptions API

    Docs:
    http://docs.developer.amazonservices.com/en_US/subscriptions/index.html
    """
    URI = "/Subscriptions/2013-07-01"
    VERSION = "2013-07-01"
    NAMESPACE = "{http://mws.amazonaws.com/Subscriptions/2013-07-01}"

    # TODO include a helper method for configuring and saving a destination to the object with a keyname
    # This might cut down on some time setting up all the values for the destination for each call,
    # particularly if someone needs to make several calls at once for the same destination.

    def _parse_attributes(self, attributes):
        if not attributes or not isinstance(attributes, dict):
            # Return empty dict so it can easily pass to `data.update()`
            return {}
        attribute_list = []
        for key, val in attributes.items():
            attribute_list.append({
                'Key': key,
                'Value': val,
            })
        return attribute_list

    def register_destination(self, marketplace_id, delivery_channel="SQS", attributes=None):
        """
        Specifies a new destination where you want to receive notifications.

        Docs:
        http://docs.developer.amazonservices.com/en_US/subscriptions/Subscriptions_RegisterDestination.html

        delivery_channel: Currently only supports SQS
        attributes: example {"sqsQueueUrl": "https://sqs.eu-west-2.amazonaws.com/378051892504/Amazon_MWS_Notify"}

        """
        if attributes is None:
            raise ValueError("attributes cannot be None")

        data = {
            "Action": "RegisterDestination",
            "MarketplaceId": marketplace_id,
            "Destination.DeliveryChannel": delivery_channel
        }
        data.update(utils.enumerate_keyed_param("Destination.AttributeList.member", self._parse_attributes(attributes)))

        return self.make_request(data, "POST")

    def deregister_destination(self, marketplace_id, delivery_channel="SQS", attributes=None):
        """
        Removes an existing destination from the list of registered destinations.

        Docs:
        http://docs.developer.amazonservices.com/en_US/subscriptions/Subscriptions_DeregisterDestination.html

        delivery_channel: Currently only supports SQS
        attributes: example {"sqsQueueUrl": "https://sqs.eu-west-2.amazonaws.com/378051892504/Amazon_MWS_Notify"}

        """
        if attributes is None:
            raise ValueError("attributes cannot be None")

        data = {
            "Action": "DeregisterDestination",
            "MarketplaceId": marketplace_id,
            "Destination.DeliveryChannel": delivery_channel
        }
        data.update(utils.enumerate_keyed_param("Destination.AttributeList.member", self._parse_attributes(attributes)))

        return self.make_request(data, "POST")

    def list_registered_destinations(self, marketplace_id):
        """
        Lists all current destinations that you have registered.

        Docs:
        http://docs.developer.amazonservices.com/en_US/subscriptions/Subscriptions_ListRegisteredDestinations.html
        """
        data = {"Action": "ListRegisteredDestinations",
                "MarketplaceId": marketplace_id}

        return self.make_request(data, "POST")

    def send_test_notification_to_destination(self, marketplace_id, delivery_channel="SQS", attributes=None):
        """
        Sends a test notification to an existing destination.

        Docs:
        http://docs.developer.amazonservices.com/en_US/subscriptions/Subscriptions_SendTestNotificationToDestination.html

        delivery_channel: Currently only supports SQS
        attributes: example {"sqsQueueUrl": "https://sqs.eu-west-2.amazonaws.com/378051892504/Amazon_MWS_Notify"}

        """
        if attributes is None:
            raise ValueError("attributes cannot be None")

        data = {"Action": "SendTestNotificationToDestination",
                "MarketplaceId": marketplace_id,
                "Destination.DeliveryChannel": delivery_channel}
        data.update(utils.enumerate_keyed_param("Destination.AttributeList.member", self._parse_attributes(attributes)))

        return self.make_request(data, method="POST")

<<<<<<< HEAD
=======

>>>>>>> d19c3927
    def create_subscription(self, marketplace_id, delivery_channel="SQS", attributes=None,
                            notification_type=None, is_enabled=True):
        """
        Creates a new subscription for the specified notification type and destination.

        Docs:
        http://docs.developer.amazonservices.com/en_US/subscriptions/Subscriptions_CreateSubscription.html

        delivery_channel: Currently only supports SQS
        attributes: example {"sqsQueueUrl": "https://sqs.eu-west-2.amazonaws.com/378051892504/Amazon_MWS_Notify"}

        """

        if attributes is None:
            raise ValueError("attributes cannot be None")

        if notification_type is None:
            raise ValueError("notification_type cannot be None")
        data = {"Action": "CreateSubscription",
                "MarketplaceId": marketplace_id,
                "Subscription.Destination.DeliveryChannel": delivery_channel,
                "Subscription.IsEnabled": str(is_enabled).lower(),
                "Subscription.NotificationType": notification_type}

        data.update(utils.enumerate_keyed_param("Destination.AttributeList.member", self._parse_attributes(attributes)))

        return self.make_request(data, "POST")

    def get_subscription(self, marketplace_id, delivery_channel="SQS", attributes=None, notification_type=None):
        """
        Gets the subscription for the specified notification type and destination.

        Docs:
        http://docs.developer.amazonservices.com/en_US/subscriptions/Subscriptions_GetSubscription.html

        delivery_channel: Currently only supports SQS
        attributes: example {"sqsQueueUrl": "https://sqs.eu-west-2.amazonaws.com/378051892504/Amazon_MWS_Notify"}

        """

        if attributes is None:
            raise ValueError("attributes cannot be None")

        if notification_type is None:
            raise ValueError("notification_type cannot be None")
        data = {"Action": "GetSubscription",
                "MarketplaceId": marketplace_id,
                "Subscription.Destination.DeliveryChannel": delivery_channel,
                "Subscription.NotificationType": notification_type}
        data.update(utils.enumerate_keyed_param("Destination.AttributeList.member", self._parse_attributes(attributes)))

        return self.make_request(data, "POST")

    def delete_subscription(self, marketplace_id, delivery_channel="SQS", attributes=None, notification_type=None):

        """
        Deletes the subscription for the specified notification type and destination.

        Docs:
        http://docs.developer.amazonservices.com/en_US/subscriptions/Subscriptions_DeleteSubscription.html

        delivery_channel: Currently only supports SQS
        attributes: example {"sqsQueueUrl": "https://sqs.eu-west-2.amazonaws.com/378051892504/Amazon_MWS_Notify"}

        """

        if attributes is None:
            raise ValueError("attributes cannot be None")

        if notification_type is None:
            raise ValueError("notification_type cannot be None")
        data = {"Action": "DeleteSubscription",
                "MarketplaceId": marketplace_id,
                "Destination.DeliveryChannel": delivery_channel,
                "NotificationType": notification_type}

        data.update(utils.enumerate_keyed_param("Destination.AttributeList.member", self._parse_attributes(attributes)))

        return self.make_request(data, "POST")

    def list_subscriptions(self, marketplace_id):
        """
        Returns a list of all your current subscriptions.

        Docs:
        http://docs.developer.amazonservices.com/en_US/subscriptions/Subscriptions_ListSubscriptions.html
        """
        data = {
            "Action": "ListSubscriptions",
            "MarketplaceId": marketplace_id,
        }

        return self.make_request(data, "POST")

    def update_subscription(self, marketplace_id, delivery_channel="SQS", attributes=None,
                            notification_type=None, is_enabled=True):
        """
        Updates the subscription for the specified notification type and destination.

        Docs:
        http://docs.developer.amazonservices.com/en_US/subscriptions/Subscriptions_UpdateSubscription.html

        delivery_channel: Currently only supports SQS
        attributes: example {"sqsQueueUrl": "https://sqs.eu-west-2.amazonaws.com/378051892504/Amazon_MWS_Notify"}

        """
        if attributes is None:
            raise ValueError("attributes cannot be None")

        if notification_type is None:
            raise ValueError("notification_type cannot be None")
        data = {"Action": "UpdateSubscription",
                "MarketplaceId": marketplace_id,
                "Subscription.Destination.DeliveryChannel": delivery_channel,
                "Subscription.IsEnabled": str(is_enabled).lower(),
                "Subscription.NotificationType": notification_type}
        data.update(utils.enumerate_keyed_param("Destination.AttributeList.member", self._parse_attributes(attributes)))
<<<<<<< HEAD

=======
        
>>>>>>> d19c3927
        return self.make_request(data, "POST")<|MERGE_RESOLUTION|>--- conflicted
+++ resolved
@@ -117,10 +117,6 @@
 
         return self.make_request(data, method="POST")
 
-<<<<<<< HEAD
-=======
-
->>>>>>> d19c3927
     def create_subscription(self, marketplace_id, delivery_channel="SQS", attributes=None,
                             notification_type=None, is_enabled=True):
         """
@@ -238,9 +234,4 @@
                 "Subscription.IsEnabled": str(is_enabled).lower(),
                 "Subscription.NotificationType": notification_type}
         data.update(utils.enumerate_keyed_param("Destination.AttributeList.member", self._parse_attributes(attributes)))
-<<<<<<< HEAD
-
-=======
-        
->>>>>>> d19c3927
         return self.make_request(data, "POST")