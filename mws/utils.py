# -*- coding: utf-8 -*-
"""
Created on Tue Jun 26 15:42:07 2012

Borrowed from https://github.com/timotheus/ebaysdk-python

@author: pierre
"""
from __future__ import absolute_import
from functools import wraps
import re
import datetime
import xml.etree.ElementTree as ET


class ObjectDict(dict):
    """
    Extension of dict to allow accessing keys as attributes.

    Example:
    >>> a = ObjectDict()
    >>> a.fish = 'fish'
    >>> a['fish']
    'fish'
    >>> a['water'] = 'water'
    >>> a.water
    'water'
    """
    def __init__(self, initd=None):
        if initd is None:
            initd = {}
        dict.__init__(self, initd)

    def __getattr__(self, item):
        node = self.__getitem__(item)

        if isinstance(node, dict) and 'value' in node and len(node) == 1:
            return node['value']
        return node

    # if value is the only key in object, you can omit it
    def __setstate__(self, item):
        return False

    def __setattr__(self, item, value):
        self.__setitem__(item, value)

    def getvalue(self, item, value=None):
        """
        Old Python 2-compatible getter method for default value.
        """
        return self.get(item, {}).get('value', value)


class XML2Dict(object):

    def __init__(self):
        pass

    def _parse_node(self, node):
        node_tree = ObjectDict()
        # Save attrs and text, hope there will not be a child with same name
        if node.text:
            node_tree.value = node.text
        for key, val in node.attrib.items():
            key, val = self._namespace_split(key, ObjectDict({'value': val}))
            node_tree[key] = val
        # Save childrens
        for child in node:
            tag, tree = self._namespace_split(child.tag,
                                              self._parse_node(child))
            if tag not in node_tree:  # the first time, so store it in dict
                node_tree[tag] = tree
                continue
            old = node_tree[tag]
            if not isinstance(old, list):
                node_tree.pop(tag)
                node_tree[tag] = [old]  # multi times, so change old dict to a list
            node_tree[tag].append(tree)  # add the new one

        return node_tree

    def _namespace_split(self, tag, value):
        """
        Split the tag '{http://cs.sfsu.edu/csc867/myscheduler}patients'
        ns = http://cs.sfsu.edu/csc867/myscheduler
        name = patients
        """
        result = re.compile(r"\{(.*)\}(.*)").search(tag)
        if result:
            value.namespace, tag = result.groups()

        return (tag, value)

    def parse(self, filename):
        """
        Parse XML file to a dict.
        """
        file_ = open(filename, 'r')
        return self.fromstring(file_.read())

    def fromstring(self, str_):
        """
        Parse a string
        """
        text = ET.fromstring(str_)
        root_tag, root_tree = self._namespace_split(text.tag, self._parse_node(text))
        return ObjectDict({root_tag: root_tree})


def enumerate_param(param, values):
    """
    Builds a dictionary of an enumerated parameter, using the param string and some values.
    If values is not a list, tuple, or set, it will be coerced to a list
    with a single item.

    Example:
        enumerate_param('MarketplaceIdList.Id', (123, 345, 4343))
    Returns:
        {
            MarketplaceIdList.Id.1: 123,
            MarketplaceIdList.Id.2: 345,
            MarketplaceIdList.Id.3: 4343
        }
    """
    if not values:
        # Shortcut for empty values
        return {}
    if not isinstance(values, (list, tuple, set)):
        # Coerces a single value to a list before continuing.
        values = [values, ]
    if not param.endswith('.'):
        # Ensure this enumerated param ends in '.'
        param += '.'
    # Return final output: dict comprehension of the enumerated param and values.
    return {
        '{}{}'.format(param, idx+1): val
        for idx, val in enumerate(values)
    }


def enumerate_params(params=None):
    """
    For each param and values, runs enumerate_param,
    returning a flat dict of all results
    """
    if params is None or not isinstance(params, dict):
        return {}
    params_output = {}
    for param, values in params.items():
        params_output.update(enumerate_param(param, values))
    return params_output


def enumerate_keyed_param(param, values):
    """
    Given a param string and a dict of values, returns a flat dict of keyed, enumerated params.
    Each dict in the values list must pertain to a single item and its data points.

    Example:
        param = "InboundShipmentPlanRequestItems.member"
        values = [
            {'SellerSKU': 'Football2415',
            'Quantity': 3},
            {'SellerSKU': 'TeeballBall3251',
            'Quantity': 5},
            ...
        ]

    Returns:
        {
            'InboundShipmentPlanRequestItems.member.1.SellerSKU': 'Football2415',
            'InboundShipmentPlanRequestItems.member.1.Quantity': 3,
            'InboundShipmentPlanRequestItems.member.2.SellerSKU': 'TeeballBall3251',
            'InboundShipmentPlanRequestItems.member.2.Quantity': 5,
            ...
        }
    """
    if not values:
        # Shortcut for empty values
        return {}
    if not param.endswith('.'):
        # Ensure the enumerated param ends in '.'
        param += '.'
    if not isinstance(values, (list, tuple, set)):
        # If it's a single value, convert it to a list first
        values = [values, ]
    for val in values:
        # Every value in the list must be a dict.
        if not isinstance(val, dict):
            # Value is not a dict: can't work on it here.
            raise ValueError((
                "Non-dict value detected. "
                "`values` must be a list, tuple, or set; containing only dicts."
            ))
    params = {}
    for idx, val_dict in enumerate(values):
        # Build the final output.
        params.update({
            '{param}{idx}.{key}'.format(param=param, idx=idx+1, key=k): v
            for k, v in val_dict.items()
        })
    return params


def dict_keyed_param(param, dict_from):
    """
    Given a param string and a dict, returns a flat dict of keyed params without enumerate.

    Example:
        param = "ShipmentRequestDetails.PackageDimensions"
        dict_from = {'Length': 5, 'Width': 5, 'Height': 5, 'Unit': 'inches'}

    Returns:
        {
            'ShipmentRequestDetails.PackageDimensions.Length': 5,
            'ShipmentRequestDetails.PackageDimensions.Width': 5,
            'ShipmentRequestDetails.PackageDimensions.Height': 5,
            'ShipmentRequestDetails.PackageDimensions.Unit': 'inches',
            ...
        }
    """
    params = {}
<<<<<<< HEAD
    for k, v in dict_from.items():
        params.update({
            "{param}.{key}".format(param=param, key=k): v
=======
    if not param.endswith('.'):
        # Ensure the enumerated param ends in '.'
        param += '.'
    for k, v in dict_from.items():
        params.update({
            "{param}{key}".format(param=param, key=k): v
>>>>>>> 94c78101
        })
    return params


def unique_list_order_preserved(seq):
    """
    Returns a unique list of items from the sequence
    while preserving original ordering.
    The first occurence of an item is returned in the new sequence:
    any subsequent occurrences of the same item are ignored.
    """
    seen = set()
    seen_add = seen.add
    return [x for x in seq if not (x in seen or seen_add(x))]


def dt_iso_or_none(dt_obj):
    """
    If dt_obj is a datetime, return isoformat()
    TODO: if dt_obj is a string in iso8601 already, return it back
    Otherwise, return None
    """
    # If d is a datetime object, format it to iso and return
    if isinstance(dt_obj, datetime.datetime):
        return dt_obj.isoformat()

    # TODO: if dt_obj is a string in iso8601 already, return it

    # none of the above: return None
    return None


def next_token_action(action_name):
    """
    Decorator that designates an action as having a "...ByNextToken" associated request.
    Checks for a `next_token` kwargs in the request and, if present, redirects the call
    to `action_by_next_token` using the given `action_name`.

    Only the `next_token` kwarg is consumed by the "next" call:
    all other args and kwargs are ignored and not required.
    """
    def _decorator(request_func):
        @wraps(request_func)
        def _wrapped_func(self, *args, **kwargs):
            next_token = kwargs.pop('next_token', None)
            if next_token is not None:
                # Token captured: run the "next" action.
                return self.action_by_next_token(action_name, next_token)
            return request_func(self, *args, **kwargs)
        return _wrapped_func
    return _decorator


# DEPRECATION: these are old names for these objects, which have been updated
# to more idiomatic naming convention. Leaving these names in place in case
# anyone is using the old object names.
# TODO: remove in 1.0.0
object_dict = ObjectDict
xml2dict = XML2Dict<|MERGE_RESOLUTION|>--- conflicted
+++ resolved
@@ -221,18 +221,13 @@
         }
     """
     params = {}
-<<<<<<< HEAD
-    for k, v in dict_from.items():
-        params.update({
-            "{param}.{key}".format(param=param, key=k): v
-=======
+
     if not param.endswith('.'):
         # Ensure the enumerated param ends in '.'
         param += '.'
     for k, v in dict_from.items():
         params.update({
             "{param}{key}".format(param=param, key=k): v
->>>>>>> 94c78101
         })
     return params
 
