# -*- coding: utf-8 -*-
"""
Created on Tue Jun 26 15:42:07 2012

Borrowed from https://github.com/timotheus/ebaysdk-python

@author: pierre
"""
from __future__ import absolute_import
<<<<<<< HEAD
import re
import base64
import datetime
import hashlib
=======
from functools import wraps
import re
import datetime
>>>>>>> e543e2cd
import xml.etree.ElementTree as ET


class ObjectDict(dict):
    """
    Extension of dict to allow accessing keys as attributes.

    Example:
    >>> a = ObjectDict()
    >>> a.fish = 'fish'
    >>> a['fish']
    'fish'
    >>> a['water'] = 'water'
    >>> a.water
    'water'
    """
    def __init__(self, initd=None):
        if initd is None:
            initd = {}
        dict.__init__(self, initd)

    def __getattr__(self, item):
        node = self.__getitem__(item)

        if isinstance(node, dict) and 'value' in node and len(node) == 1:
            return node['value']
        return node

    # if value is the only key in object, you can omit it
    def __setstate__(self, item):
        return False

    def __setattr__(self, item, value):
        self.__setitem__(item, value)

    def __iter__(self):
        """
        A fix for instances where we expect a list, but get a single item.

        If the parser finds multiple keys by the same name under the same parent node,
        the node will create a list of ObjectDicts to that key. However, if we expect a list
        in downstream code when only a single item is returned, we will find a single ObjectDict.
        Attempting to iterate over that object will iterate through dict keys,
        which is not what we want.

        This override will send back an iterator of a list with a single element if necessary
        to allow iteration of any node with a single element. If accessing directly, we will
        still get a list or ObjectDict, as originally expected.
        """
        if not isinstance(self, list):
            return iter([self, ])
        return self

    def getvalue(self, item, value=None):
        """
        Old Python 2-compatible getter method for default value.
        """
        return self.get(item, {}).get('value', value)


class XML2Dict(object):
<<<<<<< HEAD
=======

>>>>>>> e543e2cd
    def __init__(self):
        pass

    def _parse_node(self, node):
        node_tree = ObjectDict()
        # Save attrs and text, hope there will not be a child with same name
        if node.text:
            node_tree.value = node.text
        for key, val in node.attrib.items():
            key, val = self._namespace_split(key, ObjectDict({'value': val}))
            node_tree[key] = val
        # Save childrens
        for child in node:
            tag, tree = self._namespace_split(child.tag,
                                              self._parse_node(child))
            if tag not in node_tree:  # the first time, so store it in dict
                node_tree[tag] = tree
                continue
            old = node_tree[tag]
            if not isinstance(old, list):
                node_tree.pop(tag)
                node_tree[tag] = [old]  # multi times, so change old dict to a list
            node_tree[tag].append(tree)  # add the new one

        return node_tree

    def _namespace_split(self, tag, value):
        """
        Split the tag '{http://cs.sfsu.edu/csc867/myscheduler}patients'
        ns = http://cs.sfsu.edu/csc867/myscheduler
        name = patients
        """
        result = re.compile(r"\{(.*)\}(.*)").search(tag)
        if result:
            value.namespace, tag = result.groups()

        return (tag, value)

    def parse(self, filename):
        """
        Parse XML file to a dict.
        """
        file_ = open(filename, 'r')
        return self.fromstring(file_.read())

    def fromstring(self, str_):
        """
<<<<<<< HEAD
        Convert XML-formatted string to an ObjectDict.
=======
        Parse a string
>>>>>>> e543e2cd
        """
        text = ET.fromstring(str_)
        root_tag, root_tree = self._namespace_split(text.tag, self._parse_node(text))
        return ObjectDict({root_tag: root_tree})


<<<<<<< HEAD
def calc_md5(string):
    """
    Calculates the MD5 encryption for the given string
    """
    md5_hash = hashlib.md5()
    md5_hash.update(string)
    return base64.b64encode(md5_hash.digest()).strip(b'\n')


=======
>>>>>>> e543e2cd
def enumerate_param(param, values):
    """
    Builds a dictionary of an enumerated parameter, using the param string and some values.
    If values is not a list, tuple, or set, it will be coerced to a list
    with a single item.

    Example:
        enumerate_param('MarketplaceIdList.Id', (123, 345, 4343))
    Returns:
        {
            MarketplaceIdList.Id.1: 123,
            MarketplaceIdList.Id.2: 345,
            MarketplaceIdList.Id.3: 4343
        }
    """
    if not values:
        # Shortcut for empty values
        return {}
    if not isinstance(values, (list, tuple, set)):
        # Coerces a single value to a list before continuing.
        values = [values, ]
    if not param.endswith('.'):
        # Ensure this enumerated param ends in '.'
        param += '.'
    # Return final output: dict comprehension of the enumerated param and values.
    return {
        '{}{}'.format(param, idx+1): val
        for idx, val in enumerate(values)
    }


def enumerate_params(params=None):
    """
    For each param and values, runs enumerate_param,
    returning a flat dict of all results
    """
    if params is None or not isinstance(params, dict):
        return {}
    params_output = {}
    for param, values in params.items():
        params_output.update(enumerate_param(param, values))
    return params_output


def enumerate_keyed_param(param, values):
    """
    Given a param string and a dict of values, returns a flat dict of keyed, enumerated params.
    Each dict in the values list must pertain to a single item and its data points.

    Example:
        param = "InboundShipmentPlanRequestItems.member"
        values = [
            {'SellerSKU': 'Football2415',
            'Quantity': 3},
            {'SellerSKU': 'TeeballBall3251',
            'Quantity': 5},
            ...
        ]

    Returns:
        {
            'InboundShipmentPlanRequestItems.member.1.SellerSKU': 'Football2415',
            'InboundShipmentPlanRequestItems.member.1.Quantity': 3,
            'InboundShipmentPlanRequestItems.member.2.SellerSKU': 'TeeballBall3251',
            'InboundShipmentPlanRequestItems.member.2.Quantity': 5,
            ...
        }
    """
    if not values:
        # Shortcut for empty values
        return {}
    if not param.endswith('.'):
        # Ensure the enumerated param ends in '.'
        param += '.'
    if not isinstance(values, (list, tuple, set)):
        # If it's a single value, convert it to a list first
        values = [values, ]
    for val in values:
        # Every value in the list must be a dict.
        if not isinstance(val, dict):
            # Value is not a dict: can't work on it here.
            raise ValueError((
                "Non-dict value detected. "
                "`values` must be a list, tuple, or set; containing only dicts."
            ))
    params = {}
    for idx, val_dict in enumerate(values):
        # Build the final output.
        params.update({
            '{param}{idx}.{key}'.format(param=param, idx=idx+1, key=k): v
            for k, v in val_dict.items()
        })
    return params


<<<<<<< HEAD
def dict_keyed_param(param, dict_from):
    """
    Given a param string and a dict, returns a flat dict of keyed params without enumerate.

    Example:
        param = "ShipmentRequestDetails.PackageDimensions"
        dict_from = {'Length': 5, 'Width': 5, 'Height': 5, 'Unit': 'inches'}

    Returns:
        {
            'ShipmentRequestDetails.PackageDimensions.Length': 5,
            'ShipmentRequestDetails.PackageDimensions.Width': 5,
            'ShipmentRequestDetails.PackageDimensions.Height': 5,
            'ShipmentRequestDetails.PackageDimensions.Unit': 'inches',
            ...
        }
    """
    params = {}

    if not param.endswith('.'):
        # Ensure the enumerated param ends in '.'
        param += '.'
    for k, v in dict_from.items():
        params.update({
            "{param}{key}".format(param=param, key=k): v
        })
    return params


=======
>>>>>>> e543e2cd
def unique_list_order_preserved(seq):
    """
    Returns a unique list of items from the sequence
    while preserving original ordering.
    The first occurence of an item is returned in the new sequence:
    any subsequent occurrences of the same item are ignored.
    """
    seen = set()
    seen_add = seen.add
    return [x for x in seq if not (x in seen or seen_add(x))]


def dt_iso_or_none(dt_obj):
    """
    If dt_obj is a datetime, return isoformat()
    TODO: if dt_obj is a string in iso8601 already, return it back
    Otherwise, return None
    """
    # If d is a datetime object, format it to iso and return
    if isinstance(dt_obj, datetime.datetime):
        return dt_obj.isoformat()

    # TODO: if dt_obj is a string in iso8601 already, return it

    # none of the above: return None
    return None


<<<<<<< HEAD
def get_utc_timestamp():
    """
    Returns the current UTC timestamp in ISO-8601 format.
    """
    return datetime.datetime.utcnow().replace(microsecond=0).isoformat()
=======
def next_token_action(action_name):
    """
    Decorator that designates an action as having a "...ByNextToken" associated request.
    Checks for a `next_token` kwargs in the request and, if present, redirects the call
    to `action_by_next_token` using the given `action_name`.

    Only the `next_token` kwarg is consumed by the "next" call:
    all other args and kwargs are ignored and not required.
    """
    def _decorator(request_func):
        @wraps(request_func)
        def _wrapped_func(self, *args, **kwargs):
            next_token = kwargs.pop('next_token', None)
            if next_token is not None:
                # Token captured: run the "next" action.
                return self.action_by_next_token(action_name, next_token)
            return request_func(self, *args, **kwargs)
        return _wrapped_func
    return _decorator
>>>>>>> e543e2cd


# DEPRECATION: these are old names for these objects, which have been updated
# to more idiomatic naming convention. Leaving these names in place in case
# anyone is using the old object names.
# TODO: remove in 1.0.0
object_dict = ObjectDict
xml2dict = XML2Dict<|MERGE_RESOLUTION|>--- conflicted
+++ resolved
@@ -7,16 +7,9 @@
 @author: pierre
 """
 from __future__ import absolute_import
-<<<<<<< HEAD
-import re
-import base64
-import datetime
-import hashlib
-=======
 from functools import wraps
 import re
 import datetime
->>>>>>> e543e2cd
 import xml.etree.ElementTree as ET
 
 
@@ -78,10 +71,6 @@
 
 
 class XML2Dict(object):
-<<<<<<< HEAD
-=======
-
->>>>>>> e543e2cd
     def __init__(self):
         pass
 
@@ -129,29 +118,13 @@
 
     def fromstring(self, str_):
         """
-<<<<<<< HEAD
-        Convert XML-formatted string to an ObjectDict.
-=======
         Parse a string
->>>>>>> e543e2cd
         """
         text = ET.fromstring(str_)
         root_tag, root_tree = self._namespace_split(text.tag, self._parse_node(text))
         return ObjectDict({root_tag: root_tree})
 
 
-<<<<<<< HEAD
-def calc_md5(string):
-    """
-    Calculates the MD5 encryption for the given string
-    """
-    md5_hash = hashlib.md5()
-    md5_hash.update(string)
-    return base64.b64encode(md5_hash.digest()).strip(b'\n')
-
-
-=======
->>>>>>> e543e2cd
 def enumerate_param(param, values):
     """
     Builds a dictionary of an enumerated parameter, using the param string and some values.
@@ -247,38 +220,6 @@
     return params
 
 
-<<<<<<< HEAD
-def dict_keyed_param(param, dict_from):
-    """
-    Given a param string and a dict, returns a flat dict of keyed params without enumerate.
-
-    Example:
-        param = "ShipmentRequestDetails.PackageDimensions"
-        dict_from = {'Length': 5, 'Width': 5, 'Height': 5, 'Unit': 'inches'}
-
-    Returns:
-        {
-            'ShipmentRequestDetails.PackageDimensions.Length': 5,
-            'ShipmentRequestDetails.PackageDimensions.Width': 5,
-            'ShipmentRequestDetails.PackageDimensions.Height': 5,
-            'ShipmentRequestDetails.PackageDimensions.Unit': 'inches',
-            ...
-        }
-    """
-    params = {}
-
-    if not param.endswith('.'):
-        # Ensure the enumerated param ends in '.'
-        param += '.'
-    for k, v in dict_from.items():
-        params.update({
-            "{param}{key}".format(param=param, key=k): v
-        })
-    return params
-
-
-=======
->>>>>>> e543e2cd
 def unique_list_order_preserved(seq):
     """
     Returns a unique list of items from the sequence
@@ -307,13 +248,6 @@
     return None
 
 
-<<<<<<< HEAD
-def get_utc_timestamp():
-    """
-    Returns the current UTC timestamp in ISO-8601 format.
-    """
-    return datetime.datetime.utcnow().replace(microsecond=0).isoformat()
-=======
 def next_token_action(action_name):
     """
     Decorator that designates an action as having a "...ByNextToken" associated request.
@@ -333,7 +267,6 @@
             return request_func(self, *args, **kwargs)
         return _wrapped_func
     return _decorator
->>>>>>> e543e2cd
 
 
 # DEPRECATION: these are old names for these objects, which have been updated
