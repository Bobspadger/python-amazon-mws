*.py[co]

# Packages
*.egg
*.egg-info
dist
build
eggs
parts
bin
var
sdist
develop-eggs
.installed.cfg
.idea

# Installer logs
pip-log.txt

# Unit test / coverage reports
.coverage
.tox
.pytest_cache/

# Translations
*.mo

# Mr Developer
.mr.developer.cfg
<<<<<<< HEAD
# VS Code Settings
.vscode/

# VS Code Settings
.vscode/settings.json

.travis.yml
.editorconfig
=======

# VS Code Settings
.vscode/settings.json
>>>>>>> e543e2cd
<|MERGE_RESOLUTION|>--- conflicted
+++ resolved
@@ -27,17 +27,6 @@
 
 # Mr Developer
 .mr.developer.cfg
-<<<<<<< HEAD
-# VS Code Settings
-.vscode/
 
 # VS Code Settings
-.vscode/settings.json
-
-.travis.yml
-.editorconfig
-=======
-
-# VS Code Settings
-.vscode/settings.json
->>>>>>> e543e2cd
+.vscode/settings.json